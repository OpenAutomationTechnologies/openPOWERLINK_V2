<?xml version="1.0" encoding="utf-8"?>
<!--
****************************************************************************

  (c) SYSTEC electronic GmbH, D-07973 Greiz, August-Bebel-Str. 29
      www.systec-electronic.com

  (c) Bernecker + Rainer Industrie-Elektronik Ges.m.b.H.
      B&R Strasse 1, A-5142 Eggelsberg
      www.br-automation.com

  Project:      openPOWERLINK

  Description:  Device Description for a CiA DS401 POWERLINK CN

  License:

    Redistribution and use in source and binary forms, with or without
    modification, are permitted provided that the following conditions
    are met:

    1. Redistributions of source code must retain the above copyright
       notice, this list of conditions and the following disclaimer.

    2. Redistributions in binary form must reproduce the above copyright
       notice, this list of conditions and the following disclaimer in the
       documentation and/or other materials provided with the distribution.

    3. Neither the name of the copyright holders nor the names of its
       contributors may be used to endorse or promote products derived
       from this software without prior written permission. For written
       permission, please contact info@systec-electronic.com.

    THIS SOFTWARE IS PROVIDED BY THE COPYRIGHT HOLDERS AND CONTRIBUTORS
    "AS IS" AND ANY EXPRESS OR IMPLIED WARRANTIES, INCLUDING, BUT NOT
    LIMITED TO, THE IMPLIED WARRANTIES OF MERCHANTABILITY AND FITNESS
    FOR A PARTICULAR PURPOSE ARE DISCLAIMED. IN NO EVENT SHALL THE
    COPYRIGHT HOLDERS OR CONTRIBUTORS BE LIABLE FOR ANY DIRECT, INDIRECT,
    INCIDENTAL, SPECIAL, EXEMPLARY, OR CONSEQUENTIAL DAMAGES (INCLUDING,
    BUT NOT LIMITED TO, PROCUREMENT OF SUBSTITUTE GOODS OR SERVICES;
    LOSS OF USE, DATA, OR PROFITS; OR BUSINESS INTERRUPTION) HOWEVER
    CAUSED AND ON ANY THEORY OF LIABILITY, WHETHER IN CONTRACT, STRICT
    LIABILITY, OR TORT (INCLUDING NEGLIGENCE OR OTHERWISE) ARISING IN
    ANY WAY OUT OF THE USE OF THIS SOFTWARE, EVEN IF ADVISED OF THE
    POSSIBILITY OF SUCH DAMAGE.

    Severability Clause:

        If a provision of this License is or becomes illegal, invalid or
        unenforceable in any jurisdiction, that shall not affect:
        1. the validity or enforceability in that jurisdiction of any other
           provision of this License; or
        2. the validity or enforceability in other jurisdictions of that or
           any other provision of this License.

****************************************************************************
-->
<ISO15745ProfileContainer
  xmlns="http://www.ethernet-powerlink.org"
  xmlns:xsi="http://www.w3.org/2001/XMLSchema-instance"
  xsi:schemaLocation="http://www.ethernet-powerlink.org Powerlink_Main.xsd">
  <ISO15745Profile>
    <ProfileHeader>
      <ProfileIdentification>Powerlink_Device_Profile</ProfileIdentification>
      <ProfileRevision>1</ProfileRevision>
      <ProfileName>POWERLINK DS401 CN device profile</ProfileName>
      <ProfileSource/>
      <ProfileClassID>Device</ProfileClassID>
      <ISO15745Reference>
        <ISO15745Part>4</ISO15745Part>
        <ISO15745Edition>1</ISO15745Edition>
        <ProfileTechnology>Powerlink</ProfileTechnology>
      </ISO15745Reference>
    </ProfileHeader>
    <ProfileBody
      xsi:type="ProfileBody_Device_Powerlink"
      fileName="00000000_POWERLINK_CiA401.xdd"
      fileCreator="Bernecker+Rainer Industrie-Elektronik Ges.m.b.H."
      fileCreationDate="2011-04-01"
      fileCreationTime="10:00:00+02:00"
<<<<<<< HEAD
      fileModificationDate="2015-02-24"
      fileModificationTime="13:10:00+02:00"
=======
      fileModificationDate="2015-04-23"
      fileModificationTime="13:00:00+02:00"
>>>>>>> aad0acad
      fileModifiedBy="Bernecker+Rainer Industrie-Elektronik Ges.m.b.H."
      fileVersion="01.00"
      supportedLanguages="en">
      <DeviceIdentity>
        <vendorName>Unknown vendor</vendorName>
        <vendorID>0x00000000</vendorID>
        <productName>openPOWERLINK device</productName>
        <version versionType="HW">1.00</version>
        <version versionType="SW">1.00</version>
<<<<<<< HEAD
        <version versionType="FW">OPLK V2.2.0</version>
=======
        <version versionType="FW">OPLK V2.1.2</version>
>>>>>>> aad0acad
      </DeviceIdentity>
      <DeviceFunction>
        <capabilities>
          <characteristicsList>
            <characteristic>
              <characteristicName>
                <label lang="en">Transfer rate</label>
              </characteristicName>
              <characteristicContent>
                <label lang="en">100 MBit/s</label>
              </characteristicContent>
            </characteristic>
          </characteristicsList>
        </capabilities>
      </DeviceFunction>
    </ProfileBody>
  </ISO15745Profile>
  <ISO15745Profile>
    <ProfileHeader>
      <ProfileIdentification>Powerlink_Communication_Profile</ProfileIdentification>
      <ProfileRevision>1</ProfileRevision>
      <ProfileName>POWERLINK DS401 CN communication profile</ProfileName>
      <ProfileSource/>
      <ProfileClassID>CommunicationNetwork</ProfileClassID>
      <ISO15745Reference>
        <ISO15745Part>4</ISO15745Part>
        <ISO15745Edition>1</ISO15745Edition>
        <ProfileTechnology>Powerlink</ProfileTechnology>
      </ISO15745Reference>
    </ProfileHeader>
    <ProfileBody
      xsi:type="ProfileBody_CommunicationNetwork_Powerlink"
      fileName="00000000_POWERLINK_CiA401.xdd"
      fileCreator="Bernecker+Rainer Industrie-Elektronik Ges.m.b.H."
      fileCreationDate="2011-04-01"
      fileCreationTime="10:00:00+02:00"
<<<<<<< HEAD
      fileModificationDate="2015-05-24"
      fileModificationTime="13:10:00+02:00"
=======
      fileModificationDate="2015-04-23"
      fileModificationTime="13:00:00+02:00"
>>>>>>> aad0acad
      fileModifiedBy="Bernecker+Rainer Industrie-Elektronik Ges.m.b.H."
      fileVersion="01.00"
      supportedLanguages="en">
      <ApplicationLayers>
        <identity>
          <vendorID>0x00000000</vendorID>
        </identity>
        <DataTypeList>
          <defType dataType="0001">
            <Boolean/>
          </defType>
          <defType dataType="0002">
            <Integer8/>
          </defType>
          <defType dataType="0003">
            <Integer16/>
          </defType>
          <defType dataType="0004">
            <Integer32/>
          </defType>
          <defType dataType="0005">
            <Unsigned8/>
          </defType>
          <defType dataType="0006">
            <Unsigned16/>
          </defType>
          <defType dataType="0007">
            <Unsigned32/>
          </defType>
          <defType dataType="0008">
            <Real32/>
          </defType>
          <defType dataType="0009">
            <Visible_String/>
          </defType>
          <defType dataType="0010">
            <Integer24/>
          </defType>
          <defType dataType="0011">
            <Real64/>
          </defType>
          <defType dataType="0012">
            <Integer40/>
          </defType>
          <defType dataType="0013">
            <Integer48/>
          </defType>
          <defType dataType="0014">
            <Integer56/>
          </defType>
          <defType dataType="0015">
            <Integer64/>
          </defType>
          <defType dataType="000A">
            <Octet_String/>
          </defType>
          <defType dataType="000B">
            <Unicode_String/>
          </defType>
          <defType dataType="000C">
            <Time_of_Day/>
          </defType>
          <defType dataType="000D">
            <Time_Diff/>
          </defType>
          <defType dataType="000F">
            <Domain/>
          </defType>
          <defType dataType="0016">
            <Unsigned24/>
          </defType>
          <defType dataType="0018">
            <Unsigned40/>
          </defType>
          <defType dataType="0019">
            <Unsigned48/>
          </defType>
          <defType dataType="001A">
            <Unsigned56/>
          </defType>
          <defType dataType="001B">
            <Unsigned64/>
          </defType>
          <defType dataType="0401">
            <MAC_ADDRESS/>
          </defType>
          <defType dataType="0402">
            <IP_ADDRESS/>
          </defType>
          <defType dataType="0403">
            <NETTIME/>
          </defType>
        </DataTypeList>
        <ObjectList>
          <!-- Communication Profile Area (0x1000 - 0x1FFF): defined by EPSG 301 -->
          <Object index="1000" name="NMT_DeviceType_U32" objectType="7" dataType="0007" accessType="const" PDOmapping="no" defaultValue="0x000F0191"/>
          <Object index="1001" name="ERR_ErrorRegister_U8" objectType="7" dataType="0005" accessType="ro" PDOmapping="optional" defaultValue="0"/>
          <Object index="1006" name="NMT_CycleLen_U32" objectType="7" dataType="0007" accessType="rw" PDOmapping="no" defaultValue="1000"/>
          <Object index="1008" name="NMT_ManufactDevName_VS" objectType="7" dataType="0009" accessType="const" PDOmapping="no" defaultValue="openPOWERLINK device"/>
          <Object index="1009" name="NMT_ManufactHwVers_VS" objectType="7" dataType="0009" accessType="const" PDOmapping="no" defaultValue="1.00"/>
<<<<<<< HEAD
          <Object index="100A" name="NMT_ManufactSwVers_VS" objectType="7" dataType="0009" accessType="const" PDOmapping="no" defaultValue="OPLK V2.2.0"/>
=======
          <Object index="100A" name="NMT_ManufactSwVers_VS" objectType="7" dataType="0009" accessType="const" PDOmapping="no" defaultValue="OPLK V2.1.2"/>
>>>>>>> aad0acad
          <Object index="1018" name="NMT_IdentityObject_REC" objectType="9">
            <SubObject subIndex="00" name="NumberOfEntries" objectType="7" dataType="0005" accessType="const" PDOmapping="no" defaultValue="4"/>
            <SubObject subIndex="01" name="VendorId_U32" objectType="7" dataType="0007" accessType="const" PDOmapping="no" defaultValue="0x00000000"/>
            <SubObject subIndex="02" name="ProductCode_U32" objectType="7" dataType="0007" accessType="const" PDOmapping="no" defaultValue="0x00000000"/>
<<<<<<< HEAD
            <SubObject subIndex="03" name="RevisionNo_U32" objectType="7" dataType="0007" accessType="const" PDOmapping="no" defaultValue="0x00020002"/>
=======
            <SubObject subIndex="03" name="RevisionNo_U32" objectType="7" dataType="0007" accessType="const" PDOmapping="no" defaultValue="0x00020001"/>
>>>>>>> aad0acad
            <SubObject subIndex="04" name="SerialNo_U32" objectType="7" dataType="0007" accessType="const" PDOmapping="no"/>
          </Object>
          <Object index="1020" name="CFM_VerifyConfiguration_REC" objectType="9">
            <SubObject subIndex="00" name="NumberOfEntries" objectType="7" dataType="0005" accessType="const" defaultValue="2"/>
            <SubObject subIndex="01" name="ConfDate_U32" objectType="7" dataType="0007" accessType="rw" defaultValue="0"/>
            <SubObject subIndex="02" name="ConfTime_U32" objectType="7" dataType="0007" accessType="rw" defaultValue="0"/>
          </Object>
          <Object index="1030" name="NMT_InterfaceGroup_0h_REC" objectType="9">
            <SubObject subIndex="00" name="NumberOfEntries" objectType="7" dataType="0005" accessType="const" PDOmapping="no" defaultValue="9"/>
            <SubObject subIndex="01" name="InterfaceIndex_U16" objectType="7" dataType="0006" accessType="ro" PDOmapping="no" defaultValue="1"/>
            <SubObject subIndex="02" name="InterfaceDescription_VSTR" objectType="7" dataType="0009" accessType="const" PDOmapping="no" defaultValue="Interface 1"/>
            <SubObject subIndex="03" name="InterfaceType_U8" objectType="7" dataType="0005" accessType="const" PDOmapping="no" defaultValue="6"/>
            <SubObject subIndex="04" name="InterfaceMtu_U16" objectType="7" dataType="0006" accessType="const" PDOmapping="no" defaultValue="1500"/>
            <SubObject subIndex="05" name="InterfacePhysAddress_OSTR" objectType="7" dataType="000A" accessType="const" PDOmapping="no" />
            <SubObject subIndex="06" name="InterfaceName_VSTR" objectType="7" dataType="0009" accessType="ro" PDOmapping="no" defaultValue="Interface 1"/>
            <SubObject subIndex="07" name="InterfaceOperStatus_U8" objectType="7" dataType="0005" accessType="ro" PDOmapping="no" defaultValue="1"/>
            <SubObject subIndex="08" name="InterfaceAdminState_U8" objectType="7" dataType="0005" accessType="rw" PDOmapping="no" lowLimit="0" highLimit="1" defaultValue="1"/>
            <SubObject subIndex="09" name="Valid_BOOL" objectType="7" dataType="0001" accessType="rw" PDOmapping="no" defaultValue="true"/>
          </Object>
          <Object index="1050" name="NMT_RelativeLatencyDiff_AU32" objectType="8">
            <SubObject subIndex="00" name="NumberOfEntries" objectType="7" dataType="0005" accessType="ro" PDOmapping="no" defaultValue="254"/>
            <SubObject subIndex="01" name="RelativeLatencyDiff" objectType="7" dataType="0007" accessType="ro" PDOmapping="no" defaultValue="0"/>
            <SubObject subIndex="02" name="RelativeLatencyDiff" objectType="7" dataType="0007" accessType="ro" PDOmapping="no" defaultValue="0"/>
            <SubObject subIndex="03" name="RelativeLatencyDiff" objectType="7" dataType="0007" accessType="ro" PDOmapping="no" defaultValue="0"/>
            <SubObject subIndex="04" name="RelativeLatencyDiff" objectType="7" dataType="0007" accessType="ro" PDOmapping="no" defaultValue="0"/>
            <SubObject subIndex="05" name="RelativeLatencyDiff" objectType="7" dataType="0007" accessType="ro" PDOmapping="no" defaultValue="0"/>
            <SubObject subIndex="06" name="RelativeLatencyDiff" objectType="7" dataType="0007" accessType="ro" PDOmapping="no" defaultValue="0"/>
            <SubObject subIndex="07" name="RelativeLatencyDiff" objectType="7" dataType="0007" accessType="ro" PDOmapping="no" defaultValue="0"/>
            <SubObject subIndex="08" name="RelativeLatencyDiff" objectType="7" dataType="0007" accessType="ro" PDOmapping="no" defaultValue="0"/>
            <SubObject subIndex="09" name="RelativeLatencyDiff" objectType="7" dataType="0007" accessType="ro" PDOmapping="no" defaultValue="0"/>
            <SubObject subIndex="0A" name="RelativeLatencyDiff" objectType="7" dataType="0007" accessType="ro" PDOmapping="no" defaultValue="0"/>
            <SubObject subIndex="0B" name="RelativeLatencyDiff" objectType="7" dataType="0007" accessType="ro" PDOmapping="no" defaultValue="0"/>
            <SubObject subIndex="0C" name="RelativeLatencyDiff" objectType="7" dataType="0007" accessType="ro" PDOmapping="no" defaultValue="0"/>
            <SubObject subIndex="0D" name="RelativeLatencyDiff" objectType="7" dataType="0007" accessType="ro" PDOmapping="no" defaultValue="0"/>
            <SubObject subIndex="0E" name="RelativeLatencyDiff" objectType="7" dataType="0007" accessType="ro" PDOmapping="no" defaultValue="0"/>
            <SubObject subIndex="0F" name="RelativeLatencyDiff" objectType="7" dataType="0007" accessType="ro" PDOmapping="no" defaultValue="0"/>
            <SubObject subIndex="10" name="RelativeLatencyDiff" objectType="7" dataType="0007" accessType="ro" PDOmapping="no" defaultValue="0"/>
            <SubObject subIndex="11" name="RelativeLatencyDiff" objectType="7" dataType="0007" accessType="ro" PDOmapping="no" defaultValue="0"/>
            <SubObject subIndex="12" name="RelativeLatencyDiff" objectType="7" dataType="0007" accessType="ro" PDOmapping="no" defaultValue="0"/>
            <SubObject subIndex="13" name="RelativeLatencyDiff" objectType="7" dataType="0007" accessType="ro" PDOmapping="no" defaultValue="0"/>
            <SubObject subIndex="14" name="RelativeLatencyDiff" objectType="7" dataType="0007" accessType="ro" PDOmapping="no" defaultValue="0"/>
            <SubObject subIndex="15" name="RelativeLatencyDiff" objectType="7" dataType="0007" accessType="ro" PDOmapping="no" defaultValue="0"/>
            <SubObject subIndex="16" name="RelativeLatencyDiff" objectType="7" dataType="0007" accessType="ro" PDOmapping="no" defaultValue="0"/>
            <SubObject subIndex="17" name="RelativeLatencyDiff" objectType="7" dataType="0007" accessType="ro" PDOmapping="no" defaultValue="0"/>
            <SubObject subIndex="18" name="RelativeLatencyDiff" objectType="7" dataType="0007" accessType="ro" PDOmapping="no" defaultValue="0"/>
            <SubObject subIndex="19" name="RelativeLatencyDiff" objectType="7" dataType="0007" accessType="ro" PDOmapping="no" defaultValue="0"/>
            <SubObject subIndex="1A" name="RelativeLatencyDiff" objectType="7" dataType="0007" accessType="ro" PDOmapping="no" defaultValue="0"/>
            <SubObject subIndex="1B" name="RelativeLatencyDiff" objectType="7" dataType="0007" accessType="ro" PDOmapping="no" defaultValue="0"/>
            <SubObject subIndex="1C" name="RelativeLatencyDiff" objectType="7" dataType="0007" accessType="ro" PDOmapping="no" defaultValue="0"/>
            <SubObject subIndex="1D" name="RelativeLatencyDiff" objectType="7" dataType="0007" accessType="ro" PDOmapping="no" defaultValue="0"/>
            <SubObject subIndex="1E" name="RelativeLatencyDiff" objectType="7" dataType="0007" accessType="ro" PDOmapping="no" defaultValue="0"/>
            <SubObject subIndex="1F" name="RelativeLatencyDiff" objectType="7" dataType="0007" accessType="ro" PDOmapping="no" defaultValue="0"/>
            <SubObject subIndex="20" name="RelativeLatencyDiff" objectType="7" dataType="0007" accessType="ro" PDOmapping="no" defaultValue="0"/>
            <SubObject subIndex="21" name="RelativeLatencyDiff" objectType="7" dataType="0007" accessType="ro" PDOmapping="no" defaultValue="0"/>
            <SubObject subIndex="22" name="RelativeLatencyDiff" objectType="7" dataType="0007" accessType="ro" PDOmapping="no" defaultValue="0"/>
            <SubObject subIndex="23" name="RelativeLatencyDiff" objectType="7" dataType="0007" accessType="ro" PDOmapping="no" defaultValue="0"/>
            <SubObject subIndex="24" name="RelativeLatencyDiff" objectType="7" dataType="0007" accessType="ro" PDOmapping="no" defaultValue="0"/>
            <SubObject subIndex="25" name="RelativeLatencyDiff" objectType="7" dataType="0007" accessType="ro" PDOmapping="no" defaultValue="0"/>
            <SubObject subIndex="26" name="RelativeLatencyDiff" objectType="7" dataType="0007" accessType="ro" PDOmapping="no" defaultValue="0"/>
            <SubObject subIndex="27" name="RelativeLatencyDiff" objectType="7" dataType="0007" accessType="ro" PDOmapping="no" defaultValue="0"/>
            <SubObject subIndex="28" name="RelativeLatencyDiff" objectType="7" dataType="0007" accessType="ro" PDOmapping="no" defaultValue="0"/>
            <SubObject subIndex="29" name="RelativeLatencyDiff" objectType="7" dataType="0007" accessType="ro" PDOmapping="no" defaultValue="0"/>
            <SubObject subIndex="2A" name="RelativeLatencyDiff" objectType="7" dataType="0007" accessType="ro" PDOmapping="no" defaultValue="0"/>
            <SubObject subIndex="2B" name="RelativeLatencyDiff" objectType="7" dataType="0007" accessType="ro" PDOmapping="no" defaultValue="0"/>
            <SubObject subIndex="2C" name="RelativeLatencyDiff" objectType="7" dataType="0007" accessType="ro" PDOmapping="no" defaultValue="0"/>
            <SubObject subIndex="2D" name="RelativeLatencyDiff" objectType="7" dataType="0007" accessType="ro" PDOmapping="no" defaultValue="0"/>
            <SubObject subIndex="2E" name="RelativeLatencyDiff" objectType="7" dataType="0007" accessType="ro" PDOmapping="no" defaultValue="0"/>
            <SubObject subIndex="2F" name="RelativeLatencyDiff" objectType="7" dataType="0007" accessType="ro" PDOmapping="no" defaultValue="0"/>
            <SubObject subIndex="30" name="RelativeLatencyDiff" objectType="7" dataType="0007" accessType="ro" PDOmapping="no" defaultValue="0"/>
            <SubObject subIndex="31" name="RelativeLatencyDiff" objectType="7" dataType="0007" accessType="ro" PDOmapping="no" defaultValue="0"/>
            <SubObject subIndex="32" name="RelativeLatencyDiff" objectType="7" dataType="0007" accessType="ro" PDOmapping="no" defaultValue="0"/>
            <SubObject subIndex="33" name="RelativeLatencyDiff" objectType="7" dataType="0007" accessType="ro" PDOmapping="no" defaultValue="0"/>
            <SubObject subIndex="34" name="RelativeLatencyDiff" objectType="7" dataType="0007" accessType="ro" PDOmapping="no" defaultValue="0"/>
            <SubObject subIndex="35" name="RelativeLatencyDiff" objectType="7" dataType="0007" accessType="ro" PDOmapping="no" defaultValue="0"/>
            <SubObject subIndex="36" name="RelativeLatencyDiff" objectType="7" dataType="0007" accessType="ro" PDOmapping="no" defaultValue="0"/>
            <SubObject subIndex="37" name="RelativeLatencyDiff" objectType="7" dataType="0007" accessType="ro" PDOmapping="no" defaultValue="0"/>
            <SubObject subIndex="38" name="RelativeLatencyDiff" objectType="7" dataType="0007" accessType="ro" PDOmapping="no" defaultValue="0"/>
            <SubObject subIndex="39" name="RelativeLatencyDiff" objectType="7" dataType="0007" accessType="ro" PDOmapping="no" defaultValue="0"/>
            <SubObject subIndex="3A" name="RelativeLatencyDiff" objectType="7" dataType="0007" accessType="ro" PDOmapping="no" defaultValue="0"/>
            <SubObject subIndex="3B" name="RelativeLatencyDiff" objectType="7" dataType="0007" accessType="ro" PDOmapping="no" defaultValue="0"/>
            <SubObject subIndex="3C" name="RelativeLatencyDiff" objectType="7" dataType="0007" accessType="ro" PDOmapping="no" defaultValue="0"/>
            <SubObject subIndex="3D" name="RelativeLatencyDiff" objectType="7" dataType="0007" accessType="ro" PDOmapping="no" defaultValue="0"/>
            <SubObject subIndex="3E" name="RelativeLatencyDiff" objectType="7" dataType="0007" accessType="ro" PDOmapping="no" defaultValue="0"/>
            <SubObject subIndex="3F" name="RelativeLatencyDiff" objectType="7" dataType="0007" accessType="ro" PDOmapping="no" defaultValue="0"/>
            <SubObject subIndex="40" name="RelativeLatencyDiff" objectType="7" dataType="0007" accessType="ro" PDOmapping="no" defaultValue="0"/>
            <SubObject subIndex="41" name="RelativeLatencyDiff" objectType="7" dataType="0007" accessType="ro" PDOmapping="no" defaultValue="0"/>
            <SubObject subIndex="42" name="RelativeLatencyDiff" objectType="7" dataType="0007" accessType="ro" PDOmapping="no" defaultValue="0"/>
            <SubObject subIndex="43" name="RelativeLatencyDiff" objectType="7" dataType="0007" accessType="ro" PDOmapping="no" defaultValue="0"/>
            <SubObject subIndex="44" name="RelativeLatencyDiff" objectType="7" dataType="0007" accessType="ro" PDOmapping="no" defaultValue="0"/>
            <SubObject subIndex="45" name="RelativeLatencyDiff" objectType="7" dataType="0007" accessType="ro" PDOmapping="no" defaultValue="0"/>
            <SubObject subIndex="46" name="RelativeLatencyDiff" objectType="7" dataType="0007" accessType="ro" PDOmapping="no" defaultValue="0"/>
            <SubObject subIndex="47" name="RelativeLatencyDiff" objectType="7" dataType="0007" accessType="ro" PDOmapping="no" defaultValue="0"/>
            <SubObject subIndex="48" name="RelativeLatencyDiff" objectType="7" dataType="0007" accessType="ro" PDOmapping="no" defaultValue="0"/>
            <SubObject subIndex="49" name="RelativeLatencyDiff" objectType="7" dataType="0007" accessType="ro" PDOmapping="no" defaultValue="0"/>
            <SubObject subIndex="4A" name="RelativeLatencyDiff" objectType="7" dataType="0007" accessType="ro" PDOmapping="no" defaultValue="0"/>
            <SubObject subIndex="4B" name="RelativeLatencyDiff" objectType="7" dataType="0007" accessType="ro" PDOmapping="no" defaultValue="0"/>
            <SubObject subIndex="4C" name="RelativeLatencyDiff" objectType="7" dataType="0007" accessType="ro" PDOmapping="no" defaultValue="0"/>
            <SubObject subIndex="4D" name="RelativeLatencyDiff" objectType="7" dataType="0007" accessType="ro" PDOmapping="no" defaultValue="0"/>
            <SubObject subIndex="4E" name="RelativeLatencyDiff" objectType="7" dataType="0007" accessType="ro" PDOmapping="no" defaultValue="0"/>
            <SubObject subIndex="4F" name="RelativeLatencyDiff" objectType="7" dataType="0007" accessType="ro" PDOmapping="no" defaultValue="0"/>
            <SubObject subIndex="50" name="RelativeLatencyDiff" objectType="7" dataType="0007" accessType="ro" PDOmapping="no" defaultValue="0"/>
            <SubObject subIndex="51" name="RelativeLatencyDiff" objectType="7" dataType="0007" accessType="ro" PDOmapping="no" defaultValue="0"/>
            <SubObject subIndex="52" name="RelativeLatencyDiff" objectType="7" dataType="0007" accessType="ro" PDOmapping="no" defaultValue="0"/>
            <SubObject subIndex="53" name="RelativeLatencyDiff" objectType="7" dataType="0007" accessType="ro" PDOmapping="no" defaultValue="0"/>
            <SubObject subIndex="54" name="RelativeLatencyDiff" objectType="7" dataType="0007" accessType="ro" PDOmapping="no" defaultValue="0"/>
            <SubObject subIndex="55" name="RelativeLatencyDiff" objectType="7" dataType="0007" accessType="ro" PDOmapping="no" defaultValue="0"/>
            <SubObject subIndex="56" name="RelativeLatencyDiff" objectType="7" dataType="0007" accessType="ro" PDOmapping="no" defaultValue="0"/>
            <SubObject subIndex="57" name="RelativeLatencyDiff" objectType="7" dataType="0007" accessType="ro" PDOmapping="no" defaultValue="0"/>
            <SubObject subIndex="58" name="RelativeLatencyDiff" objectType="7" dataType="0007" accessType="ro" PDOmapping="no" defaultValue="0"/>
            <SubObject subIndex="59" name="RelativeLatencyDiff" objectType="7" dataType="0007" accessType="ro" PDOmapping="no" defaultValue="0"/>
            <SubObject subIndex="5A" name="RelativeLatencyDiff" objectType="7" dataType="0007" accessType="ro" PDOmapping="no" defaultValue="0"/>
            <SubObject subIndex="5B" name="RelativeLatencyDiff" objectType="7" dataType="0007" accessType="ro" PDOmapping="no" defaultValue="0"/>
            <SubObject subIndex="5C" name="RelativeLatencyDiff" objectType="7" dataType="0007" accessType="ro" PDOmapping="no" defaultValue="0"/>
            <SubObject subIndex="5D" name="RelativeLatencyDiff" objectType="7" dataType="0007" accessType="ro" PDOmapping="no" defaultValue="0"/>
            <SubObject subIndex="5E" name="RelativeLatencyDiff" objectType="7" dataType="0007" accessType="ro" PDOmapping="no" defaultValue="0"/>
            <SubObject subIndex="5F" name="RelativeLatencyDiff" objectType="7" dataType="0007" accessType="ro" PDOmapping="no" defaultValue="0"/>
            <SubObject subIndex="60" name="RelativeLatencyDiff" objectType="7" dataType="0007" accessType="ro" PDOmapping="no" defaultValue="0"/>
            <SubObject subIndex="61" name="RelativeLatencyDiff" objectType="7" dataType="0007" accessType="ro" PDOmapping="no" defaultValue="0"/>
            <SubObject subIndex="62" name="RelativeLatencyDiff" objectType="7" dataType="0007" accessType="ro" PDOmapping="no" defaultValue="0"/>
            <SubObject subIndex="63" name="RelativeLatencyDiff" objectType="7" dataType="0007" accessType="ro" PDOmapping="no" defaultValue="0"/>
            <SubObject subIndex="64" name="RelativeLatencyDiff" objectType="7" dataType="0007" accessType="ro" PDOmapping="no" defaultValue="0"/>
            <SubObject subIndex="65" name="RelativeLatencyDiff" objectType="7" dataType="0007" accessType="ro" PDOmapping="no" defaultValue="0"/>
            <SubObject subIndex="66" name="RelativeLatencyDiff" objectType="7" dataType="0007" accessType="ro" PDOmapping="no" defaultValue="0"/>
            <SubObject subIndex="67" name="RelativeLatencyDiff" objectType="7" dataType="0007" accessType="ro" PDOmapping="no" defaultValue="0"/>
            <SubObject subIndex="68" name="RelativeLatencyDiff" objectType="7" dataType="0007" accessType="ro" PDOmapping="no" defaultValue="0"/>
            <SubObject subIndex="69" name="RelativeLatencyDiff" objectType="7" dataType="0007" accessType="ro" PDOmapping="no" defaultValue="0"/>
            <SubObject subIndex="6A" name="RelativeLatencyDiff" objectType="7" dataType="0007" accessType="ro" PDOmapping="no" defaultValue="0"/>
            <SubObject subIndex="6B" name="RelativeLatencyDiff" objectType="7" dataType="0007" accessType="ro" PDOmapping="no" defaultValue="0"/>
            <SubObject subIndex="6C" name="RelativeLatencyDiff" objectType="7" dataType="0007" accessType="ro" PDOmapping="no" defaultValue="0"/>
            <SubObject subIndex="6D" name="RelativeLatencyDiff" objectType="7" dataType="0007" accessType="ro" PDOmapping="no" defaultValue="0"/>
            <SubObject subIndex="6E" name="RelativeLatencyDiff" objectType="7" dataType="0007" accessType="ro" PDOmapping="no" defaultValue="0"/>
            <SubObject subIndex="6F" name="RelativeLatencyDiff" objectType="7" dataType="0007" accessType="ro" PDOmapping="no" defaultValue="0"/>
            <SubObject subIndex="70" name="RelativeLatencyDiff" objectType="7" dataType="0007" accessType="ro" PDOmapping="no" defaultValue="0"/>
            <SubObject subIndex="71" name="RelativeLatencyDiff" objectType="7" dataType="0007" accessType="ro" PDOmapping="no" defaultValue="0"/>
            <SubObject subIndex="72" name="RelativeLatencyDiff" objectType="7" dataType="0007" accessType="ro" PDOmapping="no" defaultValue="0"/>
            <SubObject subIndex="73" name="RelativeLatencyDiff" objectType="7" dataType="0007" accessType="ro" PDOmapping="no" defaultValue="0"/>
            <SubObject subIndex="74" name="RelativeLatencyDiff" objectType="7" dataType="0007" accessType="ro" PDOmapping="no" defaultValue="0"/>
            <SubObject subIndex="75" name="RelativeLatencyDiff" objectType="7" dataType="0007" accessType="ro" PDOmapping="no" defaultValue="0"/>
            <SubObject subIndex="76" name="RelativeLatencyDiff" objectType="7" dataType="0007" accessType="ro" PDOmapping="no" defaultValue="0"/>
            <SubObject subIndex="77" name="RelativeLatencyDiff" objectType="7" dataType="0007" accessType="ro" PDOmapping="no" defaultValue="0"/>
            <SubObject subIndex="78" name="RelativeLatencyDiff" objectType="7" dataType="0007" accessType="ro" PDOmapping="no" defaultValue="0"/>
            <SubObject subIndex="79" name="RelativeLatencyDiff" objectType="7" dataType="0007" accessType="ro" PDOmapping="no" defaultValue="0"/>
            <SubObject subIndex="7A" name="RelativeLatencyDiff" objectType="7" dataType="0007" accessType="ro" PDOmapping="no" defaultValue="0"/>
            <SubObject subIndex="7B" name="RelativeLatencyDiff" objectType="7" dataType="0007" accessType="ro" PDOmapping="no" defaultValue="0"/>
            <SubObject subIndex="7C" name="RelativeLatencyDiff" objectType="7" dataType="0007" accessType="ro" PDOmapping="no" defaultValue="0"/>
            <SubObject subIndex="7D" name="RelativeLatencyDiff" objectType="7" dataType="0007" accessType="ro" PDOmapping="no" defaultValue="0"/>
            <SubObject subIndex="7E" name="RelativeLatencyDiff" objectType="7" dataType="0007" accessType="ro" PDOmapping="no" defaultValue="0"/>
            <SubObject subIndex="7F" name="RelativeLatencyDiff" objectType="7" dataType="0007" accessType="ro" PDOmapping="no" defaultValue="0"/>
            <SubObject subIndex="80" name="RelativeLatencyDiff" objectType="7" dataType="0007" accessType="ro" PDOmapping="no" defaultValue="0"/>
            <SubObject subIndex="81" name="RelativeLatencyDiff" objectType="7" dataType="0007" accessType="ro" PDOmapping="no" defaultValue="0"/>
            <SubObject subIndex="82" name="RelativeLatencyDiff" objectType="7" dataType="0007" accessType="ro" PDOmapping="no" defaultValue="0"/>
            <SubObject subIndex="83" name="RelativeLatencyDiff" objectType="7" dataType="0007" accessType="ro" PDOmapping="no" defaultValue="0"/>
            <SubObject subIndex="84" name="RelativeLatencyDiff" objectType="7" dataType="0007" accessType="ro" PDOmapping="no" defaultValue="0"/>
            <SubObject subIndex="85" name="RelativeLatencyDiff" objectType="7" dataType="0007" accessType="ro" PDOmapping="no" defaultValue="0"/>
            <SubObject subIndex="86" name="RelativeLatencyDiff" objectType="7" dataType="0007" accessType="ro" PDOmapping="no" defaultValue="0"/>
            <SubObject subIndex="87" name="RelativeLatencyDiff" objectType="7" dataType="0007" accessType="ro" PDOmapping="no" defaultValue="0"/>
            <SubObject subIndex="88" name="RelativeLatencyDiff" objectType="7" dataType="0007" accessType="ro" PDOmapping="no" defaultValue="0"/>
            <SubObject subIndex="89" name="RelativeLatencyDiff" objectType="7" dataType="0007" accessType="ro" PDOmapping="no" defaultValue="0"/>
            <SubObject subIndex="8A" name="RelativeLatencyDiff" objectType="7" dataType="0007" accessType="ro" PDOmapping="no" defaultValue="0"/>
            <SubObject subIndex="8B" name="RelativeLatencyDiff" objectType="7" dataType="0007" accessType="ro" PDOmapping="no" defaultValue="0"/>
            <SubObject subIndex="8C" name="RelativeLatencyDiff" objectType="7" dataType="0007" accessType="ro" PDOmapping="no" defaultValue="0"/>
            <SubObject subIndex="8D" name="RelativeLatencyDiff" objectType="7" dataType="0007" accessType="ro" PDOmapping="no" defaultValue="0"/>
            <SubObject subIndex="8E" name="RelativeLatencyDiff" objectType="7" dataType="0007" accessType="ro" PDOmapping="no" defaultValue="0"/>
            <SubObject subIndex="8F" name="RelativeLatencyDiff" objectType="7" dataType="0007" accessType="ro" PDOmapping="no" defaultValue="0"/>
            <SubObject subIndex="90" name="RelativeLatencyDiff" objectType="7" dataType="0007" accessType="ro" PDOmapping="no" defaultValue="0"/>
            <SubObject subIndex="91" name="RelativeLatencyDiff" objectType="7" dataType="0007" accessType="ro" PDOmapping="no" defaultValue="0"/>
            <SubObject subIndex="92" name="RelativeLatencyDiff" objectType="7" dataType="0007" accessType="ro" PDOmapping="no" defaultValue="0"/>
            <SubObject subIndex="93" name="RelativeLatencyDiff" objectType="7" dataType="0007" accessType="ro" PDOmapping="no" defaultValue="0"/>
            <SubObject subIndex="94" name="RelativeLatencyDiff" objectType="7" dataType="0007" accessType="ro" PDOmapping="no" defaultValue="0"/>
            <SubObject subIndex="95" name="RelativeLatencyDiff" objectType="7" dataType="0007" accessType="ro" PDOmapping="no" defaultValue="0"/>
            <SubObject subIndex="96" name="RelativeLatencyDiff" objectType="7" dataType="0007" accessType="ro" PDOmapping="no" defaultValue="0"/>
            <SubObject subIndex="97" name="RelativeLatencyDiff" objectType="7" dataType="0007" accessType="ro" PDOmapping="no" defaultValue="0"/>
            <SubObject subIndex="98" name="RelativeLatencyDiff" objectType="7" dataType="0007" accessType="ro" PDOmapping="no" defaultValue="0"/>
            <SubObject subIndex="99" name="RelativeLatencyDiff" objectType="7" dataType="0007" accessType="ro" PDOmapping="no" defaultValue="0"/>
            <SubObject subIndex="9A" name="RelativeLatencyDiff" objectType="7" dataType="0007" accessType="ro" PDOmapping="no" defaultValue="0"/>
            <SubObject subIndex="9B" name="RelativeLatencyDiff" objectType="7" dataType="0007" accessType="ro" PDOmapping="no" defaultValue="0"/>
            <SubObject subIndex="9C" name="RelativeLatencyDiff" objectType="7" dataType="0007" accessType="ro" PDOmapping="no" defaultValue="0"/>
            <SubObject subIndex="9D" name="RelativeLatencyDiff" objectType="7" dataType="0007" accessType="ro" PDOmapping="no" defaultValue="0"/>
            <SubObject subIndex="9E" name="RelativeLatencyDiff" objectType="7" dataType="0007" accessType="ro" PDOmapping="no" defaultValue="0"/>
            <SubObject subIndex="9F" name="RelativeLatencyDiff" objectType="7" dataType="0007" accessType="ro" PDOmapping="no" defaultValue="0"/>
            <SubObject subIndex="A0" name="RelativeLatencyDiff" objectType="7" dataType="0007" accessType="ro" PDOmapping="no" defaultValue="0"/>
            <SubObject subIndex="A1" name="RelativeLatencyDiff" objectType="7" dataType="0007" accessType="ro" PDOmapping="no" defaultValue="0"/>
            <SubObject subIndex="A2" name="RelativeLatencyDiff" objectType="7" dataType="0007" accessType="ro" PDOmapping="no" defaultValue="0"/>
            <SubObject subIndex="A3" name="RelativeLatencyDiff" objectType="7" dataType="0007" accessType="ro" PDOmapping="no" defaultValue="0"/>
            <SubObject subIndex="A4" name="RelativeLatencyDiff" objectType="7" dataType="0007" accessType="ro" PDOmapping="no" defaultValue="0"/>
            <SubObject subIndex="A5" name="RelativeLatencyDiff" objectType="7" dataType="0007" accessType="ro" PDOmapping="no" defaultValue="0"/>
            <SubObject subIndex="A6" name="RelativeLatencyDiff" objectType="7" dataType="0007" accessType="ro" PDOmapping="no" defaultValue="0"/>
            <SubObject subIndex="A7" name="RelativeLatencyDiff" objectType="7" dataType="0007" accessType="ro" PDOmapping="no" defaultValue="0"/>
            <SubObject subIndex="A8" name="RelativeLatencyDiff" objectType="7" dataType="0007" accessType="ro" PDOmapping="no" defaultValue="0"/>
            <SubObject subIndex="A9" name="RelativeLatencyDiff" objectType="7" dataType="0007" accessType="ro" PDOmapping="no" defaultValue="0"/>
            <SubObject subIndex="AA" name="RelativeLatencyDiff" objectType="7" dataType="0007" accessType="ro" PDOmapping="no" defaultValue="0"/>
            <SubObject subIndex="AB" name="RelativeLatencyDiff" objectType="7" dataType="0007" accessType="ro" PDOmapping="no" defaultValue="0"/>
            <SubObject subIndex="AC" name="RelativeLatencyDiff" objectType="7" dataType="0007" accessType="ro" PDOmapping="no" defaultValue="0"/>
            <SubObject subIndex="AD" name="RelativeLatencyDiff" objectType="7" dataType="0007" accessType="ro" PDOmapping="no" defaultValue="0"/>
            <SubObject subIndex="AE" name="RelativeLatencyDiff" objectType="7" dataType="0007" accessType="ro" PDOmapping="no" defaultValue="0"/>
            <SubObject subIndex="AF" name="RelativeLatencyDiff" objectType="7" dataType="0007" accessType="ro" PDOmapping="no" defaultValue="0"/>
            <SubObject subIndex="B0" name="RelativeLatencyDiff" objectType="7" dataType="0007" accessType="ro" PDOmapping="no" defaultValue="0"/>
            <SubObject subIndex="B1" name="RelativeLatencyDiff" objectType="7" dataType="0007" accessType="ro" PDOmapping="no" defaultValue="0"/>
            <SubObject subIndex="B2" name="RelativeLatencyDiff" objectType="7" dataType="0007" accessType="ro" PDOmapping="no" defaultValue="0"/>
            <SubObject subIndex="B3" name="RelativeLatencyDiff" objectType="7" dataType="0007" accessType="ro" PDOmapping="no" defaultValue="0"/>
            <SubObject subIndex="B4" name="RelativeLatencyDiff" objectType="7" dataType="0007" accessType="ro" PDOmapping="no" defaultValue="0"/>
            <SubObject subIndex="B5" name="RelativeLatencyDiff" objectType="7" dataType="0007" accessType="ro" PDOmapping="no" defaultValue="0"/>
            <SubObject subIndex="B6" name="RelativeLatencyDiff" objectType="7" dataType="0007" accessType="ro" PDOmapping="no" defaultValue="0"/>
            <SubObject subIndex="B7" name="RelativeLatencyDiff" objectType="7" dataType="0007" accessType="ro" PDOmapping="no" defaultValue="0"/>
            <SubObject subIndex="B8" name="RelativeLatencyDiff" objectType="7" dataType="0007" accessType="ro" PDOmapping="no" defaultValue="0"/>
            <SubObject subIndex="B9" name="RelativeLatencyDiff" objectType="7" dataType="0007" accessType="ro" PDOmapping="no" defaultValue="0"/>
            <SubObject subIndex="BA" name="RelativeLatencyDiff" objectType="7" dataType="0007" accessType="ro" PDOmapping="no" defaultValue="0"/>
            <SubObject subIndex="BB" name="RelativeLatencyDiff" objectType="7" dataType="0007" accessType="ro" PDOmapping="no" defaultValue="0"/>
            <SubObject subIndex="BC" name="RelativeLatencyDiff" objectType="7" dataType="0007" accessType="ro" PDOmapping="no" defaultValue="0"/>
            <SubObject subIndex="BD" name="RelativeLatencyDiff" objectType="7" dataType="0007" accessType="ro" PDOmapping="no" defaultValue="0"/>
            <SubObject subIndex="BE" name="RelativeLatencyDiff" objectType="7" dataType="0007" accessType="ro" PDOmapping="no" defaultValue="0"/>
            <SubObject subIndex="BF" name="RelativeLatencyDiff" objectType="7" dataType="0007" accessType="ro" PDOmapping="no" defaultValue="0"/>
            <SubObject subIndex="C0" name="RelativeLatencyDiff" objectType="7" dataType="0007" accessType="ro" PDOmapping="no" defaultValue="0"/>
            <SubObject subIndex="C1" name="RelativeLatencyDiff" objectType="7" dataType="0007" accessType="ro" PDOmapping="no" defaultValue="0"/>
            <SubObject subIndex="C2" name="RelativeLatencyDiff" objectType="7" dataType="0007" accessType="ro" PDOmapping="no" defaultValue="0"/>
            <SubObject subIndex="C3" name="RelativeLatencyDiff" objectType="7" dataType="0007" accessType="ro" PDOmapping="no" defaultValue="0"/>
            <SubObject subIndex="C4" name="RelativeLatencyDiff" objectType="7" dataType="0007" accessType="ro" PDOmapping="no" defaultValue="0"/>
            <SubObject subIndex="C5" name="RelativeLatencyDiff" objectType="7" dataType="0007" accessType="ro" PDOmapping="no" defaultValue="0"/>
            <SubObject subIndex="C6" name="RelativeLatencyDiff" objectType="7" dataType="0007" accessType="ro" PDOmapping="no" defaultValue="0"/>
            <SubObject subIndex="C7" name="RelativeLatencyDiff" objectType="7" dataType="0007" accessType="ro" PDOmapping="no" defaultValue="0"/>
            <SubObject subIndex="C8" name="RelativeLatencyDiff" objectType="7" dataType="0007" accessType="ro" PDOmapping="no" defaultValue="0"/>
            <SubObject subIndex="C9" name="RelativeLatencyDiff" objectType="7" dataType="0007" accessType="ro" PDOmapping="no" defaultValue="0"/>
            <SubObject subIndex="CA" name="RelativeLatencyDiff" objectType="7" dataType="0007" accessType="ro" PDOmapping="no" defaultValue="0"/>
            <SubObject subIndex="CB" name="RelativeLatencyDiff" objectType="7" dataType="0007" accessType="ro" PDOmapping="no" defaultValue="0"/>
            <SubObject subIndex="CC" name="RelativeLatencyDiff" objectType="7" dataType="0007" accessType="ro" PDOmapping="no" defaultValue="0"/>
            <SubObject subIndex="CD" name="RelativeLatencyDiff" objectType="7" dataType="0007" accessType="ro" PDOmapping="no" defaultValue="0"/>
            <SubObject subIndex="CE" name="RelativeLatencyDiff" objectType="7" dataType="0007" accessType="ro" PDOmapping="no" defaultValue="0"/>
            <SubObject subIndex="CF" name="RelativeLatencyDiff" objectType="7" dataType="0007" accessType="ro" PDOmapping="no" defaultValue="0"/>
            <SubObject subIndex="D0" name="RelativeLatencyDiff" objectType="7" dataType="0007" accessType="ro" PDOmapping="no" defaultValue="0"/>
            <SubObject subIndex="D1" name="RelativeLatencyDiff" objectType="7" dataType="0007" accessType="ro" PDOmapping="no" defaultValue="0"/>
            <SubObject subIndex="D2" name="RelativeLatencyDiff" objectType="7" dataType="0007" accessType="ro" PDOmapping="no" defaultValue="0"/>
            <SubObject subIndex="D3" name="RelativeLatencyDiff" objectType="7" dataType="0007" accessType="ro" PDOmapping="no" defaultValue="0"/>
            <SubObject subIndex="D4" name="RelativeLatencyDiff" objectType="7" dataType="0007" accessType="ro" PDOmapping="no" defaultValue="0"/>
            <SubObject subIndex="D5" name="RelativeLatencyDiff" objectType="7" dataType="0007" accessType="ro" PDOmapping="no" defaultValue="0"/>
            <SubObject subIndex="D6" name="RelativeLatencyDiff" objectType="7" dataType="0007" accessType="ro" PDOmapping="no" defaultValue="0"/>
            <SubObject subIndex="D7" name="RelativeLatencyDiff" objectType="7" dataType="0007" accessType="ro" PDOmapping="no" defaultValue="0"/>
            <SubObject subIndex="D8" name="RelativeLatencyDiff" objectType="7" dataType="0007" accessType="ro" PDOmapping="no" defaultValue="0"/>
            <SubObject subIndex="D9" name="RelativeLatencyDiff" objectType="7" dataType="0007" accessType="ro" PDOmapping="no" defaultValue="0"/>
            <SubObject subIndex="DA" name="RelativeLatencyDiff" objectType="7" dataType="0007" accessType="ro" PDOmapping="no" defaultValue="0"/>
            <SubObject subIndex="DB" name="RelativeLatencyDiff" objectType="7" dataType="0007" accessType="ro" PDOmapping="no" defaultValue="0"/>
            <SubObject subIndex="DC" name="RelativeLatencyDiff" objectType="7" dataType="0007" accessType="ro" PDOmapping="no" defaultValue="0"/>
            <SubObject subIndex="DD" name="RelativeLatencyDiff" objectType="7" dataType="0007" accessType="ro" PDOmapping="no" defaultValue="0"/>
            <SubObject subIndex="DE" name="RelativeLatencyDiff" objectType="7" dataType="0007" accessType="ro" PDOmapping="no" defaultValue="0"/>
            <SubObject subIndex="DF" name="RelativeLatencyDiff" objectType="7" dataType="0007" accessType="ro" PDOmapping="no" defaultValue="0"/>
            <SubObject subIndex="E0" name="RelativeLatencyDiff" objectType="7" dataType="0007" accessType="ro" PDOmapping="no" defaultValue="0"/>
            <SubObject subIndex="E1" name="RelativeLatencyDiff" objectType="7" dataType="0007" accessType="ro" PDOmapping="no" defaultValue="0"/>
            <SubObject subIndex="E2" name="RelativeLatencyDiff" objectType="7" dataType="0007" accessType="ro" PDOmapping="no" defaultValue="0"/>
            <SubObject subIndex="E3" name="RelativeLatencyDiff" objectType="7" dataType="0007" accessType="ro" PDOmapping="no" defaultValue="0"/>
            <SubObject subIndex="E4" name="RelativeLatencyDiff" objectType="7" dataType="0007" accessType="ro" PDOmapping="no" defaultValue="0"/>
            <SubObject subIndex="E5" name="RelativeLatencyDiff" objectType="7" dataType="0007" accessType="ro" PDOmapping="no" defaultValue="0"/>
            <SubObject subIndex="E6" name="RelativeLatencyDiff" objectType="7" dataType="0007" accessType="ro" PDOmapping="no" defaultValue="0"/>
            <SubObject subIndex="E7" name="RelativeLatencyDiff" objectType="7" dataType="0007" accessType="ro" PDOmapping="no" defaultValue="0"/>
            <SubObject subIndex="E8" name="RelativeLatencyDiff" objectType="7" dataType="0007" accessType="ro" PDOmapping="no" defaultValue="0"/>
            <SubObject subIndex="E9" name="RelativeLatencyDiff" objectType="7" dataType="0007" accessType="ro" PDOmapping="no" defaultValue="0"/>
            <SubObject subIndex="EA" name="RelativeLatencyDiff" objectType="7" dataType="0007" accessType="ro" PDOmapping="no" defaultValue="0"/>
            <SubObject subIndex="EB" name="RelativeLatencyDiff" objectType="7" dataType="0007" accessType="ro" PDOmapping="no" defaultValue="0"/>
            <SubObject subIndex="EC" name="RelativeLatencyDiff" objectType="7" dataType="0007" accessType="ro" PDOmapping="no" defaultValue="0"/>
            <SubObject subIndex="ED" name="RelativeLatencyDiff" objectType="7" dataType="0007" accessType="ro" PDOmapping="no" defaultValue="0"/>
            <SubObject subIndex="EE" name="RelativeLatencyDiff" objectType="7" dataType="0007" accessType="ro" PDOmapping="no" defaultValue="0"/>
            <SubObject subIndex="EF" name="RelativeLatencyDiff" objectType="7" dataType="0007" accessType="ro" PDOmapping="no" defaultValue="0"/>
            <SubObject subIndex="F0" name="RelativeLatencyDiff" objectType="7" dataType="0007" accessType="ro" PDOmapping="no" defaultValue="0"/>
            <SubObject subIndex="F1" name="RelativeLatencyDiff" objectType="7" dataType="0007" accessType="ro" PDOmapping="no" defaultValue="0"/>
            <SubObject subIndex="F2" name="RelativeLatencyDiff" objectType="7" dataType="0007" accessType="ro" PDOmapping="no" defaultValue="0"/>
            <SubObject subIndex="F3" name="RelativeLatencyDiff" objectType="7" dataType="0007" accessType="ro" PDOmapping="no" defaultValue="0"/>
            <SubObject subIndex="F4" name="RelativeLatencyDiff" objectType="7" dataType="0007" accessType="ro" PDOmapping="no" defaultValue="0"/>
            <SubObject subIndex="F5" name="RelativeLatencyDiff" objectType="7" dataType="0007" accessType="ro" PDOmapping="no" defaultValue="0"/>
            <SubObject subIndex="F6" name="RelativeLatencyDiff" objectType="7" dataType="0007" accessType="ro" PDOmapping="no" defaultValue="0"/>
            <SubObject subIndex="F7" name="RelativeLatencyDiff" objectType="7" dataType="0007" accessType="ro" PDOmapping="no" defaultValue="0"/>
            <SubObject subIndex="F8" name="RelativeLatencyDiff" objectType="7" dataType="0007" accessType="ro" PDOmapping="no" defaultValue="0"/>
            <SubObject subIndex="F9" name="RelativeLatencyDiff" objectType="7" dataType="0007" accessType="ro" PDOmapping="no" defaultValue="0"/>
            <SubObject subIndex="FA" name="RelativeLatencyDiff" objectType="7" dataType="0007" accessType="ro" PDOmapping="no" defaultValue="0"/>
            <SubObject subIndex="FB" name="RelativeLatencyDiff" objectType="7" dataType="0007" accessType="ro" PDOmapping="no" defaultValue="0"/>
            <SubObject subIndex="FC" name="RelativeLatencyDiff" objectType="7" dataType="0007" accessType="ro" PDOmapping="no" defaultValue="0"/>
            <SubObject subIndex="FD" name="RelativeLatencyDiff" objectType="7" dataType="0007" accessType="ro" PDOmapping="no" defaultValue="0"/>
            <SubObject subIndex="FE" name="RelativeLatencyDiff" objectType="7" dataType="0007" accessType="ro" PDOmapping="no" defaultValue="0"/>
          </Object>
          <Object index="1300" name="SDO_SequLayerTimeout_U32" objectType="7" PDOmapping="no" accessType="rw" dataType="0007" lowLimit="100" defaultValue="5000" />
          <Object index="1400" name="PDO_RxCommParam_00h_REC" objectType="9">
            <SubObject subIndex="00" name="NumberOfEntries" objectType="7" dataType="0005" accessType="const" PDOmapping="no" defaultValue="2"/>
            <SubObject subIndex="01" name="NodeID_U8" objectType="7" dataType="0005" accessType="rw" PDOmapping="no" highLimit="254" defaultValue="0"/>
            <SubObject subIndex="02" name="MappingVersion_U8" objectType="7" dataType="0005" accessType="rw" PDOmapping="no" defaultValue="0"/>
          </Object>
          <Object index="1401" name="PDO_RxCommParam_01h_REC" objectType="9">
            <SubObject subIndex="00" name="NumberOfEntries" objectType="7" dataType="0005" accessType="const" PDOmapping="no" defaultValue="2"/>
            <SubObject subIndex="01" name="NodeID_U8" objectType="7" dataType="0005" accessType="rw" PDOmapping="no" highLimit="254" defaultValue="0"/>
            <SubObject subIndex="02" name="MappingVersion_U8" objectType="7" dataType="0005" accessType="rw" PDOmapping="no" defaultValue="0"/>
          </Object>
          <Object index="1402" name="PDO_RxCommParam_02h_REC" objectType="9">
            <SubObject subIndex="00" name="NumberOfEntries" objectType="7" dataType="0005" accessType="const" PDOmapping="no" defaultValue="2"/>
            <SubObject subIndex="01" name="NodeID_U8" objectType="7" dataType="0005" accessType="rw" PDOmapping="no" highLimit="254" defaultValue="0"/>
            <SubObject subIndex="02" name="MappingVersion_U8" objectType="7" dataType="0005" accessType="rw" PDOmapping="no" defaultValue="0"/>
          </Object>
          <Object index="1600" name="PDO_RxMappParam_00h_AU64" objectType="8">
            <SubObject subIndex="00" name="NumberOfEntries" objectType="7" dataType="0005" accessType="rw" PDOmapping="no" defaultValue="0"/>
            <SubObject subIndex="01" name="ObjectMapping" objectType="7" dataType="001B" accessType="rw" PDOmapping="no" defaultValue="0x0000000000000000"/>
            <SubObject subIndex="02" name="ObjectMapping" objectType="7" dataType="001B" accessType="rw" PDOmapping="no" defaultValue="0x0000000000000000"/>
            <SubObject subIndex="03" name="ObjectMapping" objectType="7" dataType="001B" accessType="rw" PDOmapping="no" defaultValue="0x0000000000000000"/>
            <SubObject subIndex="04" name="ObjectMapping" objectType="7" dataType="001B" accessType="rw" PDOmapping="no" defaultValue="0x0000000000000000"/>
            <SubObject subIndex="05" name="ObjectMapping" objectType="7" dataType="001B" accessType="rw" PDOmapping="no" defaultValue="0x0000000000000000"/>
            <SubObject subIndex="06" name="ObjectMapping" objectType="7" dataType="001B" accessType="rw" PDOmapping="no" defaultValue="0x0000000000000000"/>
            <SubObject subIndex="07" name="ObjectMapping" objectType="7" dataType="001B" accessType="rw" PDOmapping="no" defaultValue="0x0000000000000000"/>
            <SubObject subIndex="08" name="ObjectMapping" objectType="7" dataType="001B" accessType="rw" PDOmapping="no" defaultValue="0x0000000000000000"/>
            <SubObject subIndex="09" name="ObjectMapping" objectType="7" dataType="001B" accessType="rw" PDOmapping="no" defaultValue="0x0000000000000000"/>
            <SubObject subIndex="0A" name="ObjectMapping" objectType="7" dataType="001B" accessType="rw" PDOmapping="no" defaultValue="0x0000000000000000"/>
            <SubObject subIndex="0B" name="ObjectMapping" objectType="7" dataType="001B" accessType="rw" PDOmapping="no" defaultValue="0x0000000000000000"/>
            <SubObject subIndex="0C" name="ObjectMapping" objectType="7" dataType="001B" accessType="rw" PDOmapping="no" defaultValue="0x0000000000000000"/>
            <SubObject subIndex="0D" name="ObjectMapping" objectType="7" dataType="001B" accessType="rw" PDOmapping="no" defaultValue="0x0000000000000000"/>
            <SubObject subIndex="0E" name="ObjectMapping" objectType="7" dataType="001B" accessType="rw" PDOmapping="no" defaultValue="0x0000000000000000"/>
            <SubObject subIndex="0F" name="ObjectMapping" objectType="7" dataType="001B" accessType="rw" PDOmapping="no" defaultValue="0x0000000000000000"/>
            <SubObject subIndex="10" name="ObjectMapping" objectType="7" dataType="001B" accessType="rw" PDOmapping="no" defaultValue="0x0000000000000000"/>
            <SubObject subIndex="11" name="ObjectMapping" objectType="7" dataType="001B" accessType="rw" PDOmapping="no" defaultValue="0x0000000000000000"/>
            <SubObject subIndex="12" name="ObjectMapping" objectType="7" dataType="001B" accessType="rw" PDOmapping="no" defaultValue="0x0000000000000000"/>
            <SubObject subIndex="13" name="ObjectMapping" objectType="7" dataType="001B" accessType="rw" PDOmapping="no" defaultValue="0x0000000000000000"/>
            <SubObject subIndex="14" name="ObjectMapping" objectType="7" dataType="001B" accessType="rw" PDOmapping="no" defaultValue="0x0000000000000000"/>
            <SubObject subIndex="15" name="ObjectMapping" objectType="7" dataType="001B" accessType="rw" PDOmapping="no" defaultValue="0x0000000000000000"/>
            <SubObject subIndex="16" name="ObjectMapping" objectType="7" dataType="001B" accessType="rw" PDOmapping="no" defaultValue="0x0000000000000000"/>
            <SubObject subIndex="17" name="ObjectMapping" objectType="7" dataType="001B" accessType="rw" PDOmapping="no" defaultValue="0x0000000000000000"/>
            <SubObject subIndex="18" name="ObjectMapping" objectType="7" dataType="001B" accessType="rw" PDOmapping="no" defaultValue="0x0000000000000000"/>
            <SubObject subIndex="19" name="ObjectMapping" objectType="7" dataType="001B" accessType="rw" PDOmapping="no" defaultValue="0x0000000000000000"/>
          </Object>
          <Object index="1601" name="PDO_RxMappParam_01h_AU64" objectType="8">
            <SubObject subIndex="00" name="NumberOfEntries" objectType="7" dataType="0005" accessType="rw" PDOmapping="no" defaultValue="0"/>
            <SubObject subIndex="01" name="ObjectMapping" objectType="7" dataType="001B" accessType="rw" PDOmapping="no" defaultValue="0x0000000000000000"/>
            <SubObject subIndex="02" name="ObjectMapping" objectType="7" dataType="001B" accessType="rw" PDOmapping="no" defaultValue="0x0000000000000000"/>
            <SubObject subIndex="03" name="ObjectMapping" objectType="7" dataType="001B" accessType="rw" PDOmapping="no" defaultValue="0x0000000000000000"/>
            <SubObject subIndex="04" name="ObjectMapping" objectType="7" dataType="001B" accessType="rw" PDOmapping="no" defaultValue="0x0000000000000000"/>
            <SubObject subIndex="05" name="ObjectMapping" objectType="7" dataType="001B" accessType="rw" PDOmapping="no" defaultValue="0x0000000000000000"/>
            <SubObject subIndex="06" name="ObjectMapping" objectType="7" dataType="001B" accessType="rw" PDOmapping="no" defaultValue="0x0000000000000000"/>
            <SubObject subIndex="07" name="ObjectMapping" objectType="7" dataType="001B" accessType="rw" PDOmapping="no" defaultValue="0x0000000000000000"/>
            <SubObject subIndex="08" name="ObjectMapping" objectType="7" dataType="001B" accessType="rw" PDOmapping="no" defaultValue="0x0000000000000000"/>
            <SubObject subIndex="09" name="ObjectMapping" objectType="7" dataType="001B" accessType="rw" PDOmapping="no" defaultValue="0x0000000000000000"/>
            <SubObject subIndex="0A" name="ObjectMapping" objectType="7" dataType="001B" accessType="rw" PDOmapping="no" defaultValue="0x0000000000000000"/>
            <SubObject subIndex="0B" name="ObjectMapping" objectType="7" dataType="001B" accessType="rw" PDOmapping="no" defaultValue="0x0000000000000000"/>
            <SubObject subIndex="0C" name="ObjectMapping" objectType="7" dataType="001B" accessType="rw" PDOmapping="no" defaultValue="0x0000000000000000"/>
            <SubObject subIndex="0D" name="ObjectMapping" objectType="7" dataType="001B" accessType="rw" PDOmapping="no" defaultValue="0x0000000000000000"/>
            <SubObject subIndex="0E" name="ObjectMapping" objectType="7" dataType="001B" accessType="rw" PDOmapping="no" defaultValue="0x0000000000000000"/>
            <SubObject subIndex="0F" name="ObjectMapping" objectType="7" dataType="001B" accessType="rw" PDOmapping="no" defaultValue="0x0000000000000000"/>
            <SubObject subIndex="10" name="ObjectMapping" objectType="7" dataType="001B" accessType="rw" PDOmapping="no" defaultValue="0x0000000000000000"/>
            <SubObject subIndex="11" name="ObjectMapping" objectType="7" dataType="001B" accessType="rw" PDOmapping="no" defaultValue="0x0000000000000000"/>
            <SubObject subIndex="12" name="ObjectMapping" objectType="7" dataType="001B" accessType="rw" PDOmapping="no" defaultValue="0x0000000000000000"/>
            <SubObject subIndex="13" name="ObjectMapping" objectType="7" dataType="001B" accessType="rw" PDOmapping="no" defaultValue="0x0000000000000000"/>
            <SubObject subIndex="14" name="ObjectMapping" objectType="7" dataType="001B" accessType="rw" PDOmapping="no" defaultValue="0x0000000000000000"/>
            <SubObject subIndex="15" name="ObjectMapping" objectType="7" dataType="001B" accessType="rw" PDOmapping="no" defaultValue="0x0000000000000000"/>
            <SubObject subIndex="16" name="ObjectMapping" objectType="7" dataType="001B" accessType="rw" PDOmapping="no" defaultValue="0x0000000000000000"/>
            <SubObject subIndex="17" name="ObjectMapping" objectType="7" dataType="001B" accessType="rw" PDOmapping="no" defaultValue="0x0000000000000000"/>
            <SubObject subIndex="18" name="ObjectMapping" objectType="7" dataType="001B" accessType="rw" PDOmapping="no" defaultValue="0x0000000000000000"/>
            <SubObject subIndex="19" name="ObjectMapping" objectType="7" dataType="001B" accessType="rw" PDOmapping="no" defaultValue="0x0000000000000000"/>
          </Object>
          <Object index="1602" name="PDO_RxMappParam_02h_AU64" objectType="8">
            <SubObject subIndex="00" name="NumberOfEntries" objectType="7" dataType="0005" accessType="rw" PDOmapping="no" defaultValue="0"/>
            <SubObject subIndex="01" name="ObjectMapping" objectType="7" dataType="001B" accessType="rw" PDOmapping="no" defaultValue="0x0000000000000000"/>
            <SubObject subIndex="02" name="ObjectMapping" objectType="7" dataType="001B" accessType="rw" PDOmapping="no" defaultValue="0x0000000000000000"/>
            <SubObject subIndex="03" name="ObjectMapping" objectType="7" dataType="001B" accessType="rw" PDOmapping="no" defaultValue="0x0000000000000000"/>
            <SubObject subIndex="04" name="ObjectMapping" objectType="7" dataType="001B" accessType="rw" PDOmapping="no" defaultValue="0x0000000000000000"/>
            <SubObject subIndex="05" name="ObjectMapping" objectType="7" dataType="001B" accessType="rw" PDOmapping="no" defaultValue="0x0000000000000000"/>
            <SubObject subIndex="06" name="ObjectMapping" objectType="7" dataType="001B" accessType="rw" PDOmapping="no" defaultValue="0x0000000000000000"/>
            <SubObject subIndex="07" name="ObjectMapping" objectType="7" dataType="001B" accessType="rw" PDOmapping="no" defaultValue="0x0000000000000000"/>
            <SubObject subIndex="08" name="ObjectMapping" objectType="7" dataType="001B" accessType="rw" PDOmapping="no" defaultValue="0x0000000000000000"/>
            <SubObject subIndex="09" name="ObjectMapping" objectType="7" dataType="001B" accessType="rw" PDOmapping="no" defaultValue="0x0000000000000000"/>
            <SubObject subIndex="0A" name="ObjectMapping" objectType="7" dataType="001B" accessType="rw" PDOmapping="no" defaultValue="0x0000000000000000"/>
            <SubObject subIndex="0B" name="ObjectMapping" objectType="7" dataType="001B" accessType="rw" PDOmapping="no" defaultValue="0x0000000000000000"/>
            <SubObject subIndex="0C" name="ObjectMapping" objectType="7" dataType="001B" accessType="rw" PDOmapping="no" defaultValue="0x0000000000000000"/>
            <SubObject subIndex="0D" name="ObjectMapping" objectType="7" dataType="001B" accessType="rw" PDOmapping="no" defaultValue="0x0000000000000000"/>
            <SubObject subIndex="0E" name="ObjectMapping" objectType="7" dataType="001B" accessType="rw" PDOmapping="no" defaultValue="0x0000000000000000"/>
            <SubObject subIndex="0F" name="ObjectMapping" objectType="7" dataType="001B" accessType="rw" PDOmapping="no" defaultValue="0x0000000000000000"/>
            <SubObject subIndex="10" name="ObjectMapping" objectType="7" dataType="001B" accessType="rw" PDOmapping="no" defaultValue="0x0000000000000000"/>
            <SubObject subIndex="11" name="ObjectMapping" objectType="7" dataType="001B" accessType="rw" PDOmapping="no" defaultValue="0x0000000000000000"/>
            <SubObject subIndex="12" name="ObjectMapping" objectType="7" dataType="001B" accessType="rw" PDOmapping="no" defaultValue="0x0000000000000000"/>
            <SubObject subIndex="13" name="ObjectMapping" objectType="7" dataType="001B" accessType="rw" PDOmapping="no" defaultValue="0x0000000000000000"/>
            <SubObject subIndex="14" name="ObjectMapping" objectType="7" dataType="001B" accessType="rw" PDOmapping="no" defaultValue="0x0000000000000000"/>
            <SubObject subIndex="15" name="ObjectMapping" objectType="7" dataType="001B" accessType="rw" PDOmapping="no" defaultValue="0x0000000000000000"/>
            <SubObject subIndex="16" name="ObjectMapping" objectType="7" dataType="001B" accessType="rw" PDOmapping="no" defaultValue="0x0000000000000000"/>
            <SubObject subIndex="17" name="ObjectMapping" objectType="7" dataType="001B" accessType="rw" PDOmapping="no" defaultValue="0x0000000000000000"/>
            <SubObject subIndex="18" name="ObjectMapping" objectType="7" dataType="001B" accessType="rw" PDOmapping="no" defaultValue="0x0000000000000000"/>
            <SubObject subIndex="19" name="ObjectMapping" objectType="7" dataType="001B" accessType="rw" PDOmapping="no" defaultValue="0x0000000000000000"/>
          </Object>
          <Object index="1800" name="PDO_TxCommParam_00h_REC" objectType="9">
            <SubObject subIndex="00" name="NumberOfEntries" objectType="7" dataType="0005" accessType="const" PDOmapping="no" defaultValue="2"/>
            <SubObject subIndex="01" name="NodeID_U8" objectType="7" dataType="0005" accessType="rw" PDOmapping="no" highLimit="254" defaultValue="0"/>
            <SubObject subIndex="02" name="MappingVersion_U8" objectType="7" dataType="0005" accessType="rw" PDOmapping="no" defaultValue="0"/>
          </Object>
          <Object index="1A00" name="PDO_TxMappParam_00h_AU64" objectType="8">
            <SubObject subIndex="00" name="NumberOfEntries" objectType="7" dataType="0005" accessType="rw" PDOmapping="no" defaultValue="0"/>
            <SubObject subIndex="01" name="ObjectMapping" objectType="7" dataType="001B" accessType="rw" PDOmapping="no" defaultValue="0x0000000000000000"/>
            <SubObject subIndex="02" name="ObjectMapping" objectType="7" dataType="001B" accessType="rw" PDOmapping="no" defaultValue="0x0000000000000000"/>
            <SubObject subIndex="03" name="ObjectMapping" objectType="7" dataType="001B" accessType="rw" PDOmapping="no" defaultValue="0x0000000000000000"/>
            <SubObject subIndex="04" name="ObjectMapping" objectType="7" dataType="001B" accessType="rw" PDOmapping="no" defaultValue="0x0000000000000000"/>
            <SubObject subIndex="05" name="ObjectMapping" objectType="7" dataType="001B" accessType="rw" PDOmapping="no" defaultValue="0x0000000000000000"/>
            <SubObject subIndex="06" name="ObjectMapping" objectType="7" dataType="001B" accessType="rw" PDOmapping="no" defaultValue="0x0000000000000000"/>
            <SubObject subIndex="07" name="ObjectMapping" objectType="7" dataType="001B" accessType="rw" PDOmapping="no" defaultValue="0x0000000000000000"/>
            <SubObject subIndex="08" name="ObjectMapping" objectType="7" dataType="001B" accessType="rw" PDOmapping="no" defaultValue="0x0000000000000000"/>
            <SubObject subIndex="09" name="ObjectMapping" objectType="7" dataType="001B" accessType="rw" PDOmapping="no" defaultValue="0x0000000000000000"/>
            <SubObject subIndex="0A" name="ObjectMapping" objectType="7" dataType="001B" accessType="rw" PDOmapping="no" defaultValue="0x0000000000000000"/>
            <SubObject subIndex="0B" name="ObjectMapping" objectType="7" dataType="001B" accessType="rw" PDOmapping="no" defaultValue="0x0000000000000000"/>
            <SubObject subIndex="0C" name="ObjectMapping" objectType="7" dataType="001B" accessType="rw" PDOmapping="no" defaultValue="0x0000000000000000"/>
            <SubObject subIndex="0D" name="ObjectMapping" objectType="7" dataType="001B" accessType="rw" PDOmapping="no" defaultValue="0x0000000000000000"/>
            <SubObject subIndex="0E" name="ObjectMapping" objectType="7" dataType="001B" accessType="rw" PDOmapping="no" defaultValue="0x0000000000000000"/>
            <SubObject subIndex="0F" name="ObjectMapping" objectType="7" dataType="001B" accessType="rw" PDOmapping="no" defaultValue="0x0000000000000000"/>
            <SubObject subIndex="10" name="ObjectMapping" objectType="7" dataType="001B" accessType="rw" PDOmapping="no" defaultValue="0x0000000000000000"/>
            <SubObject subIndex="11" name="ObjectMapping" objectType="7" dataType="001B" accessType="rw" PDOmapping="no" defaultValue="0x0000000000000000"/>
            <SubObject subIndex="12" name="ObjectMapping" objectType="7" dataType="001B" accessType="rw" PDOmapping="no" defaultValue="0x0000000000000000"/>
            <SubObject subIndex="13" name="ObjectMapping" objectType="7" dataType="001B" accessType="rw" PDOmapping="no" defaultValue="0x0000000000000000"/>
            <SubObject subIndex="14" name="ObjectMapping" objectType="7" dataType="001B" accessType="rw" PDOmapping="no" defaultValue="0x0000000000000000"/>
            <SubObject subIndex="15" name="ObjectMapping" objectType="7" dataType="001B" accessType="rw" PDOmapping="no" defaultValue="0x0000000000000000"/>
            <SubObject subIndex="16" name="ObjectMapping" objectType="7" dataType="001B" accessType="rw" PDOmapping="no" defaultValue="0x0000000000000000"/>
            <SubObject subIndex="17" name="ObjectMapping" objectType="7" dataType="001B" accessType="rw" PDOmapping="no" defaultValue="0x0000000000000000"/>
            <SubObject subIndex="18" name="ObjectMapping" objectType="7" dataType="001B" accessType="rw" PDOmapping="no" defaultValue="0x0000000000000000"/>
            <SubObject subIndex="19" name="ObjectMapping" objectType="7" dataType="001B" accessType="rw" PDOmapping="no" defaultValue="0x0000000000000000"/>
          </Object>
          <Object index="1C0B" name="DLL_CNLossSoC_REC" objectType="9">
            <SubObject subIndex="00" name="NumberOfEntries" objectType="7" dataType="0005" accessType="const" PDOmapping="no" defaultValue="3"/>
            <SubObject subIndex="01" name="CumulativeCnt_U32" objectType="7" dataType="0007" accessType="rw" PDOmapping="no" defaultValue="0"/>
            <SubObject subIndex="02" name="ThresholdCnt_U32" objectType="7" dataType="0007" accessType="ro" PDOmapping="no" defaultValue="0"/>
            <SubObject subIndex="03" name="Threshold_U32" objectType="7" dataType="0007" accessType="rw" PDOmapping="no" defaultValue="15"/>
          </Object>
          <Object index="1C0D" name="DLL_CNLossPReq_REC" objectType="9" dataType="0424">
            <SubObject subIndex="00" name="NumberOfEntries" objectType="7" dataType="0005" accessType="const" PDOmapping="no" defaultValue="3"/>
            <SubObject subIndex="01" name="CumulativeCnt_U32" objectType="7" dataType="0007" accessType="rw" PDOmapping="no" defaultValue="0"/>
            <SubObject subIndex="02" name="ThresholdCnt_U32" objectType="7" dataType="0007" accessType="ro" PDOmapping="no" defaultValue="0"/>
            <SubObject subIndex="03" name="Threshold_U32" objectType="7" dataType="0007" accessType="rw" PDOmapping="no" defaultValue="15"/>
          </Object>
          <Object index="1C0F" name="DLL_CNCRCError_REC" objectType="9">
            <SubObject subIndex="00" name="NumberOfEntries" objectType="7" dataType="0005" accessType="const" PDOmapping="no" defaultValue="3"/>
            <SubObject subIndex="01" name="CumulativeCnt_U32" objectType="7" dataType="0007" accessType="rw" PDOmapping="no"/>
            <SubObject subIndex="02" name="ThresholdCnt_U32" objectType="7" dataType="0007" accessType="ro" PDOmapping="no"/>
            <SubObject subIndex="03" name="Threshold_U32" objectType="7" dataType="0007" accessType="rw" PDOmapping="no" defaultValue="15"/>
          </Object>
          <Object index="1C14" name="DLL_CNLossOfSocTolerance_U32" objectType="7" dataType="0007" accessType="rw" defaultValue="100000"/>
          <Object index="1F81" name="NMT_NodeAssignment_AU32" objectType="8" dataType="0007">
            <SubObject subIndex="00" name="NumberOfEntries" objectType="7" dataType="0005" accessType="rw" PDOmapping="no" defaultValue="254"/>
            <SubObject subIndex="01" name="NodeAssignment" objectType="7" dataType="0007" accessType="rw" PDOmapping="no" defaultValue="0"/>
            <SubObject subIndex="02" name="NodeAssignment" objectType="7" dataType="0007" accessType="rw" PDOmapping="no" defaultValue="0"/>
            <SubObject subIndex="03" name="NodeAssignment" objectType="7" dataType="0007" accessType="rw" PDOmapping="no" defaultValue="0"/>
            <SubObject subIndex="04" name="NodeAssignment" objectType="7" dataType="0007" accessType="rw" PDOmapping="no" defaultValue="0"/>
            <SubObject subIndex="05" name="NodeAssignment" objectType="7" dataType="0007" accessType="rw" PDOmapping="no" defaultValue="0"/>
            <SubObject subIndex="06" name="NodeAssignment" objectType="7" dataType="0007" accessType="rw" PDOmapping="no" defaultValue="0"/>
            <SubObject subIndex="07" name="NodeAssignment" objectType="7" dataType="0007" accessType="rw" PDOmapping="no" defaultValue="0"/>
            <SubObject subIndex="08" name="NodeAssignment" objectType="7" dataType="0007" accessType="rw" PDOmapping="no" defaultValue="0"/>
            <SubObject subIndex="09" name="NodeAssignment" objectType="7" dataType="0007" accessType="rw" PDOmapping="no" defaultValue="0"/>
            <SubObject subIndex="0A" name="NodeAssignment" objectType="7" dataType="0007" accessType="rw" PDOmapping="no" defaultValue="0"/>
            <SubObject subIndex="0B" name="NodeAssignment" objectType="7" dataType="0007" accessType="rw" PDOmapping="no" defaultValue="0"/>
            <SubObject subIndex="0C" name="NodeAssignment" objectType="7" dataType="0007" accessType="rw" PDOmapping="no" defaultValue="0"/>
            <SubObject subIndex="0D" name="NodeAssignment" objectType="7" dataType="0007" accessType="rw" PDOmapping="no" defaultValue="0"/>
            <SubObject subIndex="0E" name="NodeAssignment" objectType="7" dataType="0007" accessType="rw" PDOmapping="no" defaultValue="0"/>
            <SubObject subIndex="0F" name="NodeAssignment" objectType="7" dataType="0007" accessType="rw" PDOmapping="no" defaultValue="0"/>
            <SubObject subIndex="10" name="NodeAssignment" objectType="7" dataType="0007" accessType="rw" PDOmapping="no" defaultValue="0"/>
            <SubObject subIndex="11" name="NodeAssignment" objectType="7" dataType="0007" accessType="rw" PDOmapping="no" defaultValue="0"/>
            <SubObject subIndex="12" name="NodeAssignment" objectType="7" dataType="0007" accessType="rw" PDOmapping="no" defaultValue="0"/>
            <SubObject subIndex="13" name="NodeAssignment" objectType="7" dataType="0007" accessType="rw" PDOmapping="no" defaultValue="0"/>
            <SubObject subIndex="14" name="NodeAssignment" objectType="7" dataType="0007" accessType="rw" PDOmapping="no" defaultValue="0"/>
            <SubObject subIndex="15" name="NodeAssignment" objectType="7" dataType="0007" accessType="rw" PDOmapping="no" defaultValue="0"/>
            <SubObject subIndex="16" name="NodeAssignment" objectType="7" dataType="0007" accessType="rw" PDOmapping="no" defaultValue="0"/>
            <SubObject subIndex="17" name="NodeAssignment" objectType="7" dataType="0007" accessType="rw" PDOmapping="no" defaultValue="0"/>
            <SubObject subIndex="18" name="NodeAssignment" objectType="7" dataType="0007" accessType="rw" PDOmapping="no" defaultValue="0"/>
            <SubObject subIndex="19" name="NodeAssignment" objectType="7" dataType="0007" accessType="rw" PDOmapping="no" defaultValue="0"/>
            <SubObject subIndex="1A" name="NodeAssignment" objectType="7" dataType="0007" accessType="rw" PDOmapping="no" defaultValue="0"/>
            <SubObject subIndex="1B" name="NodeAssignment" objectType="7" dataType="0007" accessType="rw" PDOmapping="no" defaultValue="0"/>
            <SubObject subIndex="1C" name="NodeAssignment" objectType="7" dataType="0007" accessType="rw" PDOmapping="no" defaultValue="0"/>
            <SubObject subIndex="1D" name="NodeAssignment" objectType="7" dataType="0007" accessType="rw" PDOmapping="no" defaultValue="0"/>
            <SubObject subIndex="1E" name="NodeAssignment" objectType="7" dataType="0007" accessType="rw" PDOmapping="no" defaultValue="0"/>
            <SubObject subIndex="1F" name="NodeAssignment" objectType="7" dataType="0007" accessType="rw" PDOmapping="no" defaultValue="0"/>
            <SubObject subIndex="20" name="NodeAssignment" objectType="7" dataType="0007" accessType="rw" PDOmapping="no" defaultValue="0"/>
            <SubObject subIndex="21" name="NodeAssignment" objectType="7" dataType="0007" accessType="rw" PDOmapping="no" defaultValue="0"/>
            <SubObject subIndex="22" name="NodeAssignment" objectType="7" dataType="0007" accessType="rw" PDOmapping="no" defaultValue="0"/>
            <SubObject subIndex="23" name="NodeAssignment" objectType="7" dataType="0007" accessType="rw" PDOmapping="no" defaultValue="0"/>
            <SubObject subIndex="24" name="NodeAssignment" objectType="7" dataType="0007" accessType="rw" PDOmapping="no" defaultValue="0"/>
            <SubObject subIndex="25" name="NodeAssignment" objectType="7" dataType="0007" accessType="rw" PDOmapping="no" defaultValue="0"/>
            <SubObject subIndex="26" name="NodeAssignment" objectType="7" dataType="0007" accessType="rw" PDOmapping="no" defaultValue="0"/>
            <SubObject subIndex="27" name="NodeAssignment" objectType="7" dataType="0007" accessType="rw" PDOmapping="no" defaultValue="0"/>
            <SubObject subIndex="28" name="NodeAssignment" objectType="7" dataType="0007" accessType="rw" PDOmapping="no" defaultValue="0"/>
            <SubObject subIndex="29" name="NodeAssignment" objectType="7" dataType="0007" accessType="rw" PDOmapping="no" defaultValue="0"/>
            <SubObject subIndex="2A" name="NodeAssignment" objectType="7" dataType="0007" accessType="rw" PDOmapping="no" defaultValue="0"/>
            <SubObject subIndex="2B" name="NodeAssignment" objectType="7" dataType="0007" accessType="rw" PDOmapping="no" defaultValue="0"/>
            <SubObject subIndex="2C" name="NodeAssignment" objectType="7" dataType="0007" accessType="rw" PDOmapping="no" defaultValue="0"/>
            <SubObject subIndex="2D" name="NodeAssignment" objectType="7" dataType="0007" accessType="rw" PDOmapping="no" defaultValue="0"/>
            <SubObject subIndex="2E" name="NodeAssignment" objectType="7" dataType="0007" accessType="rw" PDOmapping="no" defaultValue="0"/>
            <SubObject subIndex="2F" name="NodeAssignment" objectType="7" dataType="0007" accessType="rw" PDOmapping="no" defaultValue="0"/>
            <SubObject subIndex="30" name="NodeAssignment" objectType="7" dataType="0007" accessType="rw" PDOmapping="no" defaultValue="0"/>
            <SubObject subIndex="31" name="NodeAssignment" objectType="7" dataType="0007" accessType="rw" PDOmapping="no" defaultValue="0"/>
            <SubObject subIndex="32" name="NodeAssignment" objectType="7" dataType="0007" accessType="rw" PDOmapping="no" defaultValue="0"/>
            <SubObject subIndex="33" name="NodeAssignment" objectType="7" dataType="0007" accessType="rw" PDOmapping="no" defaultValue="0"/>
            <SubObject subIndex="34" name="NodeAssignment" objectType="7" dataType="0007" accessType="rw" PDOmapping="no" defaultValue="0"/>
            <SubObject subIndex="35" name="NodeAssignment" objectType="7" dataType="0007" accessType="rw" PDOmapping="no" defaultValue="0"/>
            <SubObject subIndex="36" name="NodeAssignment" objectType="7" dataType="0007" accessType="rw" PDOmapping="no" defaultValue="0"/>
            <SubObject subIndex="37" name="NodeAssignment" objectType="7" dataType="0007" accessType="rw" PDOmapping="no" defaultValue="0"/>
            <SubObject subIndex="38" name="NodeAssignment" objectType="7" dataType="0007" accessType="rw" PDOmapping="no" defaultValue="0"/>
            <SubObject subIndex="39" name="NodeAssignment" objectType="7" dataType="0007" accessType="rw" PDOmapping="no" defaultValue="0"/>
            <SubObject subIndex="3A" name="NodeAssignment" objectType="7" dataType="0007" accessType="rw" PDOmapping="no" defaultValue="0"/>
            <SubObject subIndex="3B" name="NodeAssignment" objectType="7" dataType="0007" accessType="rw" PDOmapping="no" defaultValue="0"/>
            <SubObject subIndex="3C" name="NodeAssignment" objectType="7" dataType="0007" accessType="rw" PDOmapping="no" defaultValue="0"/>
            <SubObject subIndex="3D" name="NodeAssignment" objectType="7" dataType="0007" accessType="rw" PDOmapping="no" defaultValue="0"/>
            <SubObject subIndex="3E" name="NodeAssignment" objectType="7" dataType="0007" accessType="rw" PDOmapping="no" defaultValue="0"/>
            <SubObject subIndex="3F" name="NodeAssignment" objectType="7" dataType="0007" accessType="rw" PDOmapping="no" defaultValue="0"/>
            <SubObject subIndex="40" name="NodeAssignment" objectType="7" dataType="0007" accessType="rw" PDOmapping="no" defaultValue="0"/>
            <SubObject subIndex="41" name="NodeAssignment" objectType="7" dataType="0007" accessType="rw" PDOmapping="no" defaultValue="0"/>
            <SubObject subIndex="42" name="NodeAssignment" objectType="7" dataType="0007" accessType="rw" PDOmapping="no" defaultValue="0"/>
            <SubObject subIndex="43" name="NodeAssignment" objectType="7" dataType="0007" accessType="rw" PDOmapping="no" defaultValue="0"/>
            <SubObject subIndex="44" name="NodeAssignment" objectType="7" dataType="0007" accessType="rw" PDOmapping="no" defaultValue="0"/>
            <SubObject subIndex="45" name="NodeAssignment" objectType="7" dataType="0007" accessType="rw" PDOmapping="no" defaultValue="0"/>
            <SubObject subIndex="46" name="NodeAssignment" objectType="7" dataType="0007" accessType="rw" PDOmapping="no" defaultValue="0"/>
            <SubObject subIndex="47" name="NodeAssignment" objectType="7" dataType="0007" accessType="rw" PDOmapping="no" defaultValue="0"/>
            <SubObject subIndex="48" name="NodeAssignment" objectType="7" dataType="0007" accessType="rw" PDOmapping="no" defaultValue="0"/>
            <SubObject subIndex="49" name="NodeAssignment" objectType="7" dataType="0007" accessType="rw" PDOmapping="no" defaultValue="0"/>
            <SubObject subIndex="4A" name="NodeAssignment" objectType="7" dataType="0007" accessType="rw" PDOmapping="no" defaultValue="0"/>
            <SubObject subIndex="4B" name="NodeAssignment" objectType="7" dataType="0007" accessType="rw" PDOmapping="no" defaultValue="0"/>
            <SubObject subIndex="4C" name="NodeAssignment" objectType="7" dataType="0007" accessType="rw" PDOmapping="no" defaultValue="0"/>
            <SubObject subIndex="4D" name="NodeAssignment" objectType="7" dataType="0007" accessType="rw" PDOmapping="no" defaultValue="0"/>
            <SubObject subIndex="4E" name="NodeAssignment" objectType="7" dataType="0007" accessType="rw" PDOmapping="no" defaultValue="0"/>
            <SubObject subIndex="4F" name="NodeAssignment" objectType="7" dataType="0007" accessType="rw" PDOmapping="no" defaultValue="0"/>
            <SubObject subIndex="50" name="NodeAssignment" objectType="7" dataType="0007" accessType="rw" PDOmapping="no" defaultValue="0"/>
            <SubObject subIndex="51" name="NodeAssignment" objectType="7" dataType="0007" accessType="rw" PDOmapping="no" defaultValue="0"/>
            <SubObject subIndex="52" name="NodeAssignment" objectType="7" dataType="0007" accessType="rw" PDOmapping="no" defaultValue="0"/>
            <SubObject subIndex="53" name="NodeAssignment" objectType="7" dataType="0007" accessType="rw" PDOmapping="no" defaultValue="0"/>
            <SubObject subIndex="54" name="NodeAssignment" objectType="7" dataType="0007" accessType="rw" PDOmapping="no" defaultValue="0"/>
            <SubObject subIndex="55" name="NodeAssignment" objectType="7" dataType="0007" accessType="rw" PDOmapping="no" defaultValue="0"/>
            <SubObject subIndex="56" name="NodeAssignment" objectType="7" dataType="0007" accessType="rw" PDOmapping="no" defaultValue="0"/>
            <SubObject subIndex="57" name="NodeAssignment" objectType="7" dataType="0007" accessType="rw" PDOmapping="no" defaultValue="0"/>
            <SubObject subIndex="58" name="NodeAssignment" objectType="7" dataType="0007" accessType="rw" PDOmapping="no" defaultValue="0"/>
            <SubObject subIndex="59" name="NodeAssignment" objectType="7" dataType="0007" accessType="rw" PDOmapping="no" defaultValue="0"/>
            <SubObject subIndex="5A" name="NodeAssignment" objectType="7" dataType="0007" accessType="rw" PDOmapping="no" defaultValue="0"/>
            <SubObject subIndex="5B" name="NodeAssignment" objectType="7" dataType="0007" accessType="rw" PDOmapping="no" defaultValue="0"/>
            <SubObject subIndex="5C" name="NodeAssignment" objectType="7" dataType="0007" accessType="rw" PDOmapping="no" defaultValue="0"/>
            <SubObject subIndex="5D" name="NodeAssignment" objectType="7" dataType="0007" accessType="rw" PDOmapping="no" defaultValue="0"/>
            <SubObject subIndex="5E" name="NodeAssignment" objectType="7" dataType="0007" accessType="rw" PDOmapping="no" defaultValue="0"/>
            <SubObject subIndex="5F" name="NodeAssignment" objectType="7" dataType="0007" accessType="rw" PDOmapping="no" defaultValue="0"/>
            <SubObject subIndex="60" name="NodeAssignment" objectType="7" dataType="0007" accessType="rw" PDOmapping="no" defaultValue="0"/>
            <SubObject subIndex="61" name="NodeAssignment" objectType="7" dataType="0007" accessType="rw" PDOmapping="no" defaultValue="0"/>
            <SubObject subIndex="62" name="NodeAssignment" objectType="7" dataType="0007" accessType="rw" PDOmapping="no" defaultValue="0"/>
            <SubObject subIndex="63" name="NodeAssignment" objectType="7" dataType="0007" accessType="rw" PDOmapping="no" defaultValue="0"/>
            <SubObject subIndex="64" name="NodeAssignment" objectType="7" dataType="0007" accessType="rw" PDOmapping="no" defaultValue="0"/>
            <SubObject subIndex="65" name="NodeAssignment" objectType="7" dataType="0007" accessType="rw" PDOmapping="no" defaultValue="0"/>
            <SubObject subIndex="66" name="NodeAssignment" objectType="7" dataType="0007" accessType="rw" PDOmapping="no" defaultValue="0"/>
            <SubObject subIndex="67" name="NodeAssignment" objectType="7" dataType="0007" accessType="rw" PDOmapping="no" defaultValue="0"/>
            <SubObject subIndex="68" name="NodeAssignment" objectType="7" dataType="0007" accessType="rw" PDOmapping="no" defaultValue="0"/>
            <SubObject subIndex="69" name="NodeAssignment" objectType="7" dataType="0007" accessType="rw" PDOmapping="no" defaultValue="0"/>
            <SubObject subIndex="6A" name="NodeAssignment" objectType="7" dataType="0007" accessType="rw" PDOmapping="no" defaultValue="0"/>
            <SubObject subIndex="6B" name="NodeAssignment" objectType="7" dataType="0007" accessType="rw" PDOmapping="no" defaultValue="0"/>
            <SubObject subIndex="6C" name="NodeAssignment" objectType="7" dataType="0007" accessType="rw" PDOmapping="no" defaultValue="0"/>
            <SubObject subIndex="6D" name="NodeAssignment" objectType="7" dataType="0007" accessType="rw" PDOmapping="no" defaultValue="0"/>
            <SubObject subIndex="6E" name="NodeAssignment" objectType="7" dataType="0007" accessType="rw" PDOmapping="no" defaultValue="0"/>
            <SubObject subIndex="6F" name="NodeAssignment" objectType="7" dataType="0007" accessType="rw" PDOmapping="no" defaultValue="0"/>
            <SubObject subIndex="70" name="NodeAssignment" objectType="7" dataType="0007" accessType="rw" PDOmapping="no" defaultValue="0"/>
            <SubObject subIndex="71" name="NodeAssignment" objectType="7" dataType="0007" accessType="rw" PDOmapping="no" defaultValue="0"/>
            <SubObject subIndex="72" name="NodeAssignment" objectType="7" dataType="0007" accessType="rw" PDOmapping="no" defaultValue="0"/>
            <SubObject subIndex="73" name="NodeAssignment" objectType="7" dataType="0007" accessType="rw" PDOmapping="no" defaultValue="0"/>
            <SubObject subIndex="74" name="NodeAssignment" objectType="7" dataType="0007" accessType="rw" PDOmapping="no" defaultValue="0"/>
            <SubObject subIndex="75" name="NodeAssignment" objectType="7" dataType="0007" accessType="rw" PDOmapping="no" defaultValue="0"/>
            <SubObject subIndex="76" name="NodeAssignment" objectType="7" dataType="0007" accessType="rw" PDOmapping="no" defaultValue="0"/>
            <SubObject subIndex="77" name="NodeAssignment" objectType="7" dataType="0007" accessType="rw" PDOmapping="no" defaultValue="0"/>
            <SubObject subIndex="78" name="NodeAssignment" objectType="7" dataType="0007" accessType="rw" PDOmapping="no" defaultValue="0"/>
            <SubObject subIndex="79" name="NodeAssignment" objectType="7" dataType="0007" accessType="rw" PDOmapping="no" defaultValue="0"/>
            <SubObject subIndex="7A" name="NodeAssignment" objectType="7" dataType="0007" accessType="rw" PDOmapping="no" defaultValue="0"/>
            <SubObject subIndex="7B" name="NodeAssignment" objectType="7" dataType="0007" accessType="rw" PDOmapping="no" defaultValue="0"/>
            <SubObject subIndex="7C" name="NodeAssignment" objectType="7" dataType="0007" accessType="rw" PDOmapping="no" defaultValue="0"/>
            <SubObject subIndex="7D" name="NodeAssignment" objectType="7" dataType="0007" accessType="rw" PDOmapping="no" defaultValue="0"/>
            <SubObject subIndex="7E" name="NodeAssignment" objectType="7" dataType="0007" accessType="rw" PDOmapping="no" defaultValue="0"/>
            <SubObject subIndex="7F" name="NodeAssignment" objectType="7" dataType="0007" accessType="rw" PDOmapping="no" defaultValue="0"/>
            <SubObject subIndex="80" name="NodeAssignment" objectType="7" dataType="0007" accessType="rw" PDOmapping="no" defaultValue="0"/>
            <SubObject subIndex="81" name="NodeAssignment" objectType="7" dataType="0007" accessType="rw" PDOmapping="no" defaultValue="0"/>
            <SubObject subIndex="82" name="NodeAssignment" objectType="7" dataType="0007" accessType="rw" PDOmapping="no" defaultValue="0"/>
            <SubObject subIndex="83" name="NodeAssignment" objectType="7" dataType="0007" accessType="rw" PDOmapping="no" defaultValue="0"/>
            <SubObject subIndex="84" name="NodeAssignment" objectType="7" dataType="0007" accessType="rw" PDOmapping="no" defaultValue="0"/>
            <SubObject subIndex="85" name="NodeAssignment" objectType="7" dataType="0007" accessType="rw" PDOmapping="no" defaultValue="0"/>
            <SubObject subIndex="86" name="NodeAssignment" objectType="7" dataType="0007" accessType="rw" PDOmapping="no" defaultValue="0"/>
            <SubObject subIndex="87" name="NodeAssignment" objectType="7" dataType="0007" accessType="rw" PDOmapping="no" defaultValue="0"/>
            <SubObject subIndex="88" name="NodeAssignment" objectType="7" dataType="0007" accessType="rw" PDOmapping="no" defaultValue="0"/>
            <SubObject subIndex="89" name="NodeAssignment" objectType="7" dataType="0007" accessType="rw" PDOmapping="no" defaultValue="0"/>
            <SubObject subIndex="8A" name="NodeAssignment" objectType="7" dataType="0007" accessType="rw" PDOmapping="no" defaultValue="0"/>
            <SubObject subIndex="8B" name="NodeAssignment" objectType="7" dataType="0007" accessType="rw" PDOmapping="no" defaultValue="0"/>
            <SubObject subIndex="8C" name="NodeAssignment" objectType="7" dataType="0007" accessType="rw" PDOmapping="no" defaultValue="0"/>
            <SubObject subIndex="8D" name="NodeAssignment" objectType="7" dataType="0007" accessType="rw" PDOmapping="no" defaultValue="0"/>
            <SubObject subIndex="8E" name="NodeAssignment" objectType="7" dataType="0007" accessType="rw" PDOmapping="no" defaultValue="0"/>
            <SubObject subIndex="8F" name="NodeAssignment" objectType="7" dataType="0007" accessType="rw" PDOmapping="no" defaultValue="0"/>
            <SubObject subIndex="90" name="NodeAssignment" objectType="7" dataType="0007" accessType="rw" PDOmapping="no" defaultValue="0"/>
            <SubObject subIndex="91" name="NodeAssignment" objectType="7" dataType="0007" accessType="rw" PDOmapping="no" defaultValue="0"/>
            <SubObject subIndex="92" name="NodeAssignment" objectType="7" dataType="0007" accessType="rw" PDOmapping="no" defaultValue="0"/>
            <SubObject subIndex="93" name="NodeAssignment" objectType="7" dataType="0007" accessType="rw" PDOmapping="no" defaultValue="0"/>
            <SubObject subIndex="94" name="NodeAssignment" objectType="7" dataType="0007" accessType="rw" PDOmapping="no" defaultValue="0"/>
            <SubObject subIndex="95" name="NodeAssignment" objectType="7" dataType="0007" accessType="rw" PDOmapping="no" defaultValue="0"/>
            <SubObject subIndex="96" name="NodeAssignment" objectType="7" dataType="0007" accessType="rw" PDOmapping="no" defaultValue="0"/>
            <SubObject subIndex="97" name="NodeAssignment" objectType="7" dataType="0007" accessType="rw" PDOmapping="no" defaultValue="0"/>
            <SubObject subIndex="98" name="NodeAssignment" objectType="7" dataType="0007" accessType="rw" PDOmapping="no" defaultValue="0"/>
            <SubObject subIndex="99" name="NodeAssignment" objectType="7" dataType="0007" accessType="rw" PDOmapping="no" defaultValue="0"/>
            <SubObject subIndex="9A" name="NodeAssignment" objectType="7" dataType="0007" accessType="rw" PDOmapping="no" defaultValue="0"/>
            <SubObject subIndex="9B" name="NodeAssignment" objectType="7" dataType="0007" accessType="rw" PDOmapping="no" defaultValue="0"/>
            <SubObject subIndex="9C" name="NodeAssignment" objectType="7" dataType="0007" accessType="rw" PDOmapping="no" defaultValue="0"/>
            <SubObject subIndex="9D" name="NodeAssignment" objectType="7" dataType="0007" accessType="rw" PDOmapping="no" defaultValue="0"/>
            <SubObject subIndex="9E" name="NodeAssignment" objectType="7" dataType="0007" accessType="rw" PDOmapping="no" defaultValue="0"/>
            <SubObject subIndex="9F" name="NodeAssignment" objectType="7" dataType="0007" accessType="rw" PDOmapping="no" defaultValue="0"/>
            <SubObject subIndex="A0" name="NodeAssignment" objectType="7" dataType="0007" accessType="rw" PDOmapping="no" defaultValue="0"/>
            <SubObject subIndex="A1" name="NodeAssignment" objectType="7" dataType="0007" accessType="rw" PDOmapping="no" defaultValue="0"/>
            <SubObject subIndex="A2" name="NodeAssignment" objectType="7" dataType="0007" accessType="rw" PDOmapping="no" defaultValue="0"/>
            <SubObject subIndex="A3" name="NodeAssignment" objectType="7" dataType="0007" accessType="rw" PDOmapping="no" defaultValue="0"/>
            <SubObject subIndex="A4" name="NodeAssignment" objectType="7" dataType="0007" accessType="rw" PDOmapping="no" defaultValue="0"/>
            <SubObject subIndex="A5" name="NodeAssignment" objectType="7" dataType="0007" accessType="rw" PDOmapping="no" defaultValue="0"/>
            <SubObject subIndex="A6" name="NodeAssignment" objectType="7" dataType="0007" accessType="rw" PDOmapping="no" defaultValue="0"/>
            <SubObject subIndex="A7" name="NodeAssignment" objectType="7" dataType="0007" accessType="rw" PDOmapping="no" defaultValue="0"/>
            <SubObject subIndex="A8" name="NodeAssignment" objectType="7" dataType="0007" accessType="rw" PDOmapping="no" defaultValue="0"/>
            <SubObject subIndex="A9" name="NodeAssignment" objectType="7" dataType="0007" accessType="rw" PDOmapping="no" defaultValue="0"/>
            <SubObject subIndex="AA" name="NodeAssignment" objectType="7" dataType="0007" accessType="rw" PDOmapping="no" defaultValue="0"/>
            <SubObject subIndex="AB" name="NodeAssignment" objectType="7" dataType="0007" accessType="rw" PDOmapping="no" defaultValue="0"/>
            <SubObject subIndex="AC" name="NodeAssignment" objectType="7" dataType="0007" accessType="rw" PDOmapping="no" defaultValue="0"/>
            <SubObject subIndex="AD" name="NodeAssignment" objectType="7" dataType="0007" accessType="rw" PDOmapping="no" defaultValue="0"/>
            <SubObject subIndex="AE" name="NodeAssignment" objectType="7" dataType="0007" accessType="rw" PDOmapping="no" defaultValue="0"/>
            <SubObject subIndex="AF" name="NodeAssignment" objectType="7" dataType="0007" accessType="rw" PDOmapping="no" defaultValue="0"/>
            <SubObject subIndex="B0" name="NodeAssignment" objectType="7" dataType="0007" accessType="rw" PDOmapping="no" defaultValue="0"/>
            <SubObject subIndex="B1" name="NodeAssignment" objectType="7" dataType="0007" accessType="rw" PDOmapping="no" defaultValue="0"/>
            <SubObject subIndex="B2" name="NodeAssignment" objectType="7" dataType="0007" accessType="rw" PDOmapping="no" defaultValue="0"/>
            <SubObject subIndex="B3" name="NodeAssignment" objectType="7" dataType="0007" accessType="rw" PDOmapping="no" defaultValue="0"/>
            <SubObject subIndex="B4" name="NodeAssignment" objectType="7" dataType="0007" accessType="rw" PDOmapping="no" defaultValue="0"/>
            <SubObject subIndex="B5" name="NodeAssignment" objectType="7" dataType="0007" accessType="rw" PDOmapping="no" defaultValue="0"/>
            <SubObject subIndex="B6" name="NodeAssignment" objectType="7" dataType="0007" accessType="rw" PDOmapping="no" defaultValue="0"/>
            <SubObject subIndex="B7" name="NodeAssignment" objectType="7" dataType="0007" accessType="rw" PDOmapping="no" defaultValue="0"/>
            <SubObject subIndex="B8" name="NodeAssignment" objectType="7" dataType="0007" accessType="rw" PDOmapping="no" defaultValue="0"/>
            <SubObject subIndex="B9" name="NodeAssignment" objectType="7" dataType="0007" accessType="rw" PDOmapping="no" defaultValue="0"/>
            <SubObject subIndex="BA" name="NodeAssignment" objectType="7" dataType="0007" accessType="rw" PDOmapping="no" defaultValue="0"/>
            <SubObject subIndex="BB" name="NodeAssignment" objectType="7" dataType="0007" accessType="rw" PDOmapping="no" defaultValue="0"/>
            <SubObject subIndex="BC" name="NodeAssignment" objectType="7" dataType="0007" accessType="rw" PDOmapping="no" defaultValue="0"/>
            <SubObject subIndex="BD" name="NodeAssignment" objectType="7" dataType="0007" accessType="rw" PDOmapping="no" defaultValue="0"/>
            <SubObject subIndex="BE" name="NodeAssignment" objectType="7" dataType="0007" accessType="rw" PDOmapping="no" defaultValue="0"/>
            <SubObject subIndex="BF" name="NodeAssignment" objectType="7" dataType="0007" accessType="rw" PDOmapping="no" defaultValue="0"/>
            <SubObject subIndex="C0" name="NodeAssignment" objectType="7" dataType="0007" accessType="rw" PDOmapping="no" defaultValue="0"/>
            <SubObject subIndex="C1" name="NodeAssignment" objectType="7" dataType="0007" accessType="rw" PDOmapping="no" defaultValue="0"/>
            <SubObject subIndex="C2" name="NodeAssignment" objectType="7" dataType="0007" accessType="rw" PDOmapping="no" defaultValue="0"/>
            <SubObject subIndex="C3" name="NodeAssignment" objectType="7" dataType="0007" accessType="rw" PDOmapping="no" defaultValue="0"/>
            <SubObject subIndex="C4" name="NodeAssignment" objectType="7" dataType="0007" accessType="rw" PDOmapping="no" defaultValue="0"/>
            <SubObject subIndex="C5" name="NodeAssignment" objectType="7" dataType="0007" accessType="rw" PDOmapping="no" defaultValue="0"/>
            <SubObject subIndex="C6" name="NodeAssignment" objectType="7" dataType="0007" accessType="rw" PDOmapping="no" defaultValue="0"/>
            <SubObject subIndex="C7" name="NodeAssignment" objectType="7" dataType="0007" accessType="rw" PDOmapping="no" defaultValue="0"/>
            <SubObject subIndex="C8" name="NodeAssignment" objectType="7" dataType="0007" accessType="rw" PDOmapping="no" defaultValue="0"/>
            <SubObject subIndex="C9" name="NodeAssignment" objectType="7" dataType="0007" accessType="rw" PDOmapping="no" defaultValue="0"/>
            <SubObject subIndex="CA" name="NodeAssignment" objectType="7" dataType="0007" accessType="rw" PDOmapping="no" defaultValue="0"/>
            <SubObject subIndex="CB" name="NodeAssignment" objectType="7" dataType="0007" accessType="rw" PDOmapping="no" defaultValue="0"/>
            <SubObject subIndex="CC" name="NodeAssignment" objectType="7" dataType="0007" accessType="rw" PDOmapping="no" defaultValue="0"/>
            <SubObject subIndex="CD" name="NodeAssignment" objectType="7" dataType="0007" accessType="rw" PDOmapping="no" defaultValue="0"/>
            <SubObject subIndex="CE" name="NodeAssignment" objectType="7" dataType="0007" accessType="rw" PDOmapping="no" defaultValue="0"/>
            <SubObject subIndex="CF" name="NodeAssignment" objectType="7" dataType="0007" accessType="rw" PDOmapping="no" defaultValue="0"/>
            <SubObject subIndex="D0" name="NodeAssignment" objectType="7" dataType="0007" accessType="rw" PDOmapping="no" defaultValue="0"/>
            <SubObject subIndex="D1" name="NodeAssignment" objectType="7" dataType="0007" accessType="rw" PDOmapping="no" defaultValue="0"/>
            <SubObject subIndex="D2" name="NodeAssignment" objectType="7" dataType="0007" accessType="rw" PDOmapping="no" defaultValue="0"/>
            <SubObject subIndex="D3" name="NodeAssignment" objectType="7" dataType="0007" accessType="rw" PDOmapping="no" defaultValue="0"/>
            <SubObject subIndex="D4" name="NodeAssignment" objectType="7" dataType="0007" accessType="rw" PDOmapping="no" defaultValue="0"/>
            <SubObject subIndex="D5" name="NodeAssignment" objectType="7" dataType="0007" accessType="rw" PDOmapping="no" defaultValue="0"/>
            <SubObject subIndex="D6" name="NodeAssignment" objectType="7" dataType="0007" accessType="rw" PDOmapping="no" defaultValue="0"/>
            <SubObject subIndex="D7" name="NodeAssignment" objectType="7" dataType="0007" accessType="rw" PDOmapping="no" defaultValue="0"/>
            <SubObject subIndex="D8" name="NodeAssignment" objectType="7" dataType="0007" accessType="rw" PDOmapping="no" defaultValue="0"/>
            <SubObject subIndex="D9" name="NodeAssignment" objectType="7" dataType="0007" accessType="rw" PDOmapping="no" defaultValue="0"/>
            <SubObject subIndex="DA" name="NodeAssignment" objectType="7" dataType="0007" accessType="rw" PDOmapping="no" defaultValue="0"/>
            <SubObject subIndex="DB" name="NodeAssignment" objectType="7" dataType="0007" accessType="rw" PDOmapping="no" defaultValue="0"/>
            <SubObject subIndex="DC" name="NodeAssignment" objectType="7" dataType="0007" accessType="rw" PDOmapping="no" defaultValue="0"/>
            <SubObject subIndex="DD" name="NodeAssignment" objectType="7" dataType="0007" accessType="rw" PDOmapping="no" defaultValue="0"/>
            <SubObject subIndex="DE" name="NodeAssignment" objectType="7" dataType="0007" accessType="rw" PDOmapping="no" defaultValue="0"/>
            <SubObject subIndex="DF" name="NodeAssignment" objectType="7" dataType="0007" accessType="rw" PDOmapping="no" defaultValue="0"/>
            <SubObject subIndex="E0" name="NodeAssignment" objectType="7" dataType="0007" accessType="rw" PDOmapping="no" defaultValue="0"/>
            <SubObject subIndex="E1" name="NodeAssignment" objectType="7" dataType="0007" accessType="rw" PDOmapping="no" defaultValue="0"/>
            <SubObject subIndex="E2" name="NodeAssignment" objectType="7" dataType="0007" accessType="rw" PDOmapping="no" defaultValue="0"/>
            <SubObject subIndex="E3" name="NodeAssignment" objectType="7" dataType="0007" accessType="rw" PDOmapping="no" defaultValue="0"/>
            <SubObject subIndex="E4" name="NodeAssignment" objectType="7" dataType="0007" accessType="rw" PDOmapping="no" defaultValue="0"/>
            <SubObject subIndex="E5" name="NodeAssignment" objectType="7" dataType="0007" accessType="rw" PDOmapping="no" defaultValue="0"/>
            <SubObject subIndex="E6" name="NodeAssignment" objectType="7" dataType="0007" accessType="rw" PDOmapping="no" defaultValue="0"/>
            <SubObject subIndex="E7" name="NodeAssignment" objectType="7" dataType="0007" accessType="rw" PDOmapping="no" defaultValue="0"/>
            <SubObject subIndex="E8" name="NodeAssignment" objectType="7" dataType="0007" accessType="rw" PDOmapping="no" defaultValue="0"/>
            <SubObject subIndex="E9" name="NodeAssignment" objectType="7" dataType="0007" accessType="rw" PDOmapping="no" defaultValue="0"/>
            <SubObject subIndex="EA" name="NodeAssignment" objectType="7" dataType="0007" accessType="rw" PDOmapping="no" defaultValue="0"/>
            <SubObject subIndex="EB" name="NodeAssignment" objectType="7" dataType="0007" accessType="rw" PDOmapping="no" defaultValue="0"/>
            <SubObject subIndex="EC" name="NodeAssignment" objectType="7" dataType="0007" accessType="rw" PDOmapping="no" defaultValue="0"/>
            <SubObject subIndex="ED" name="NodeAssignment" objectType="7" dataType="0007" accessType="rw" PDOmapping="no" defaultValue="0"/>
            <SubObject subIndex="EE" name="NodeAssignment" objectType="7" dataType="0007" accessType="rw" PDOmapping="no" defaultValue="0"/>
            <SubObject subIndex="EF" name="NodeAssignment" objectType="7" dataType="0007" accessType="rw" PDOmapping="no" defaultValue="0"/>
            <SubObject subIndex="F0" name="NodeAssignment" objectType="7" dataType="0007" accessType="rw" PDOmapping="no" defaultValue="0"/>
            <SubObject subIndex="F1" name="NodeAssignment" objectType="7" dataType="0007" accessType="rw" PDOmapping="no" defaultValue="0"/>
            <SubObject subIndex="F2" name="NodeAssignment" objectType="7" dataType="0007" accessType="rw" PDOmapping="no" defaultValue="0"/>
            <SubObject subIndex="F3" name="NodeAssignment" objectType="7" dataType="0007" accessType="rw" PDOmapping="no" defaultValue="0"/>
            <SubObject subIndex="F4" name="NodeAssignment" objectType="7" dataType="0007" accessType="rw" PDOmapping="no" defaultValue="0"/>
            <SubObject subIndex="F5" name="NodeAssignment" objectType="7" dataType="0007" accessType="rw" PDOmapping="no" defaultValue="0"/>
            <SubObject subIndex="F6" name="NodeAssignment" objectType="7" dataType="0007" accessType="rw" PDOmapping="no" defaultValue="0"/>
            <SubObject subIndex="F7" name="NodeAssignment" objectType="7" dataType="0007" accessType="rw" PDOmapping="no" defaultValue="0"/>
            <SubObject subIndex="F8" name="NodeAssignment" objectType="7" dataType="0007" accessType="rw" PDOmapping="no" defaultValue="0"/>
            <SubObject subIndex="F9" name="NodeAssignment" objectType="7" dataType="0007" accessType="rw" PDOmapping="no" defaultValue="0"/>
            <SubObject subIndex="FA" name="NodeAssignment" objectType="7" dataType="0007" accessType="rw" PDOmapping="no" defaultValue="0"/>
            <SubObject subIndex="FB" name="NodeAssignment" objectType="7" dataType="0007" accessType="rw" PDOmapping="no" defaultValue="0"/>
            <SubObject subIndex="FC" name="NodeAssignment" objectType="7" dataType="0007" accessType="rw" PDOmapping="no" defaultValue="0"/>
            <SubObject subIndex="FD" name="NodeAssignment" objectType="7" dataType="0007" accessType="rw" PDOmapping="no" defaultValue="0"/>
            <SubObject subIndex="FE" name="NodeAssignment" objectType="7" dataType="0007" accessType="rw" PDOmapping="no" defaultValue="0"/>
          </Object>
          <Object index="1F82" name="NMT_FeatureFlags_U32" objectType="7" dataType="0007" accessType="const" PDOmapping="no" defaultValue="0x00050265"/>
          <Object index="1F83" name="NMT_EPLVersion_U8" objectType="7" dataType="0005" accessType="const" PDOmapping="no" defaultValue="0x20"/>
          <Object index="1F8C" name="NMT_CurrNMTState_U8" objectType="7" dataType="0005" PDOmapping="optional" accessType="ro"/>
          <Object index="1F8D" name="NMT_PResPayloadLimitList_AU16" objectType="8" dataType="0006">
            <SubObject subIndex="00" name="NumberOfEntries" objectType="7" dataType="0005" accessType="rw" PDOmapping="no" defaultValue="254"/>
            <SubObject subIndex="01" name="PResPayloadLimit" objectType="7" dataType="0006" accessType="rw" PDOmapping="no" defaultValue="36"/>
            <SubObject subIndex="02" name="PResPayloadLimit" objectType="7" dataType="0006" accessType="rw" PDOmapping="no" defaultValue="36"/>
            <SubObject subIndex="03" name="PResPayloadLimit" objectType="7" dataType="0006" accessType="rw" PDOmapping="no" defaultValue="36"/>
            <SubObject subIndex="04" name="PResPayloadLimit" objectType="7" dataType="0006" accessType="rw" PDOmapping="no" defaultValue="36"/>
            <SubObject subIndex="05" name="PResPayloadLimit" objectType="7" dataType="0006" accessType="rw" PDOmapping="no" defaultValue="36"/>
            <SubObject subIndex="06" name="PResPayloadLimit" objectType="7" dataType="0006" accessType="rw" PDOmapping="no" defaultValue="36"/>
            <SubObject subIndex="07" name="PResPayloadLimit" objectType="7" dataType="0006" accessType="rw" PDOmapping="no" defaultValue="36"/>
            <SubObject subIndex="08" name="PResPayloadLimit" objectType="7" dataType="0006" accessType="rw" PDOmapping="no" defaultValue="36"/>
            <SubObject subIndex="09" name="PResPayloadLimit" objectType="7" dataType="0006" accessType="rw" PDOmapping="no" defaultValue="36"/>
            <SubObject subIndex="0A" name="PResPayloadLimit" objectType="7" dataType="0006" accessType="rw" PDOmapping="no" defaultValue="36"/>
            <SubObject subIndex="0B" name="PResPayloadLimit" objectType="7" dataType="0006" accessType="rw" PDOmapping="no" defaultValue="36"/>
            <SubObject subIndex="0C" name="PResPayloadLimit" objectType="7" dataType="0006" accessType="rw" PDOmapping="no" defaultValue="36"/>
            <SubObject subIndex="0D" name="PResPayloadLimit" objectType="7" dataType="0006" accessType="rw" PDOmapping="no" defaultValue="36"/>
            <SubObject subIndex="0E" name="PResPayloadLimit" objectType="7" dataType="0006" accessType="rw" PDOmapping="no" defaultValue="36"/>
            <SubObject subIndex="0F" name="PResPayloadLimit" objectType="7" dataType="0006" accessType="rw" PDOmapping="no" defaultValue="36"/>
            <SubObject subIndex="10" name="PResPayloadLimit" objectType="7" dataType="0006" accessType="rw" PDOmapping="no" defaultValue="36"/>
            <SubObject subIndex="11" name="PResPayloadLimit" objectType="7" dataType="0006" accessType="rw" PDOmapping="no" defaultValue="36"/>
            <SubObject subIndex="12" name="PResPayloadLimit" objectType="7" dataType="0006" accessType="rw" PDOmapping="no" defaultValue="36"/>
            <SubObject subIndex="13" name="PResPayloadLimit" objectType="7" dataType="0006" accessType="rw" PDOmapping="no" defaultValue="36"/>
            <SubObject subIndex="14" name="PResPayloadLimit" objectType="7" dataType="0006" accessType="rw" PDOmapping="no" defaultValue="36"/>
            <SubObject subIndex="15" name="PResPayloadLimit" objectType="7" dataType="0006" accessType="rw" PDOmapping="no" defaultValue="36"/>
            <SubObject subIndex="16" name="PResPayloadLimit" objectType="7" dataType="0006" accessType="rw" PDOmapping="no" defaultValue="36"/>
            <SubObject subIndex="17" name="PResPayloadLimit" objectType="7" dataType="0006" accessType="rw" PDOmapping="no" defaultValue="36"/>
            <SubObject subIndex="18" name="PResPayloadLimit" objectType="7" dataType="0006" accessType="rw" PDOmapping="no" defaultValue="36"/>
            <SubObject subIndex="19" name="PResPayloadLimit" objectType="7" dataType="0006" accessType="rw" PDOmapping="no" defaultValue="36"/>
            <SubObject subIndex="1A" name="PResPayloadLimit" objectType="7" dataType="0006" accessType="rw" PDOmapping="no" defaultValue="36"/>
            <SubObject subIndex="1B" name="PResPayloadLimit" objectType="7" dataType="0006" accessType="rw" PDOmapping="no" defaultValue="36"/>
            <SubObject subIndex="1C" name="PResPayloadLimit" objectType="7" dataType="0006" accessType="rw" PDOmapping="no" defaultValue="36"/>
            <SubObject subIndex="1D" name="PResPayloadLimit" objectType="7" dataType="0006" accessType="rw" PDOmapping="no" defaultValue="36"/>
            <SubObject subIndex="1E" name="PResPayloadLimit" objectType="7" dataType="0006" accessType="rw" PDOmapping="no" defaultValue="36"/>
            <SubObject subIndex="1F" name="PResPayloadLimit" objectType="7" dataType="0006" accessType="rw" PDOmapping="no" defaultValue="36"/>
            <SubObject subIndex="20" name="PResPayloadLimit" objectType="7" dataType="0006" accessType="rw" PDOmapping="no" defaultValue="36"/>
            <SubObject subIndex="21" name="PResPayloadLimit" objectType="7" dataType="0006" accessType="rw" PDOmapping="no" defaultValue="36"/>
            <SubObject subIndex="22" name="PResPayloadLimit" objectType="7" dataType="0006" accessType="rw" PDOmapping="no" defaultValue="36"/>
            <SubObject subIndex="23" name="PResPayloadLimit" objectType="7" dataType="0006" accessType="rw" PDOmapping="no" defaultValue="36"/>
            <SubObject subIndex="24" name="PResPayloadLimit" objectType="7" dataType="0006" accessType="rw" PDOmapping="no" defaultValue="36"/>
            <SubObject subIndex="25" name="PResPayloadLimit" objectType="7" dataType="0006" accessType="rw" PDOmapping="no" defaultValue="36"/>
            <SubObject subIndex="26" name="PResPayloadLimit" objectType="7" dataType="0006" accessType="rw" PDOmapping="no" defaultValue="36"/>
            <SubObject subIndex="27" name="PResPayloadLimit" objectType="7" dataType="0006" accessType="rw" PDOmapping="no" defaultValue="36"/>
            <SubObject subIndex="28" name="PResPayloadLimit" objectType="7" dataType="0006" accessType="rw" PDOmapping="no" defaultValue="36"/>
            <SubObject subIndex="29" name="PResPayloadLimit" objectType="7" dataType="0006" accessType="rw" PDOmapping="no" defaultValue="36"/>
            <SubObject subIndex="2A" name="PResPayloadLimit" objectType="7" dataType="0006" accessType="rw" PDOmapping="no" defaultValue="36"/>
            <SubObject subIndex="2B" name="PResPayloadLimit" objectType="7" dataType="0006" accessType="rw" PDOmapping="no" defaultValue="36"/>
            <SubObject subIndex="2C" name="PResPayloadLimit" objectType="7" dataType="0006" accessType="rw" PDOmapping="no" defaultValue="36"/>
            <SubObject subIndex="2D" name="PResPayloadLimit" objectType="7" dataType="0006" accessType="rw" PDOmapping="no" defaultValue="36"/>
            <SubObject subIndex="2E" name="PResPayloadLimit" objectType="7" dataType="0006" accessType="rw" PDOmapping="no" defaultValue="36"/>
            <SubObject subIndex="2F" name="PResPayloadLimit" objectType="7" dataType="0006" accessType="rw" PDOmapping="no" defaultValue="36"/>
            <SubObject subIndex="30" name="PResPayloadLimit" objectType="7" dataType="0006" accessType="rw" PDOmapping="no" defaultValue="36"/>
            <SubObject subIndex="31" name="PResPayloadLimit" objectType="7" dataType="0006" accessType="rw" PDOmapping="no" defaultValue="36"/>
            <SubObject subIndex="32" name="PResPayloadLimit" objectType="7" dataType="0006" accessType="rw" PDOmapping="no" defaultValue="36"/>
            <SubObject subIndex="33" name="PResPayloadLimit" objectType="7" dataType="0006" accessType="rw" PDOmapping="no" defaultValue="36"/>
            <SubObject subIndex="34" name="PResPayloadLimit" objectType="7" dataType="0006" accessType="rw" PDOmapping="no" defaultValue="36"/>
            <SubObject subIndex="35" name="PResPayloadLimit" objectType="7" dataType="0006" accessType="rw" PDOmapping="no" defaultValue="36"/>
            <SubObject subIndex="36" name="PResPayloadLimit" objectType="7" dataType="0006" accessType="rw" PDOmapping="no" defaultValue="36"/>
            <SubObject subIndex="37" name="PResPayloadLimit" objectType="7" dataType="0006" accessType="rw" PDOmapping="no" defaultValue="36"/>
            <SubObject subIndex="38" name="PResPayloadLimit" objectType="7" dataType="0006" accessType="rw" PDOmapping="no" defaultValue="36"/>
            <SubObject subIndex="39" name="PResPayloadLimit" objectType="7" dataType="0006" accessType="rw" PDOmapping="no" defaultValue="36"/>
            <SubObject subIndex="3A" name="PResPayloadLimit" objectType="7" dataType="0006" accessType="rw" PDOmapping="no" defaultValue="36"/>
            <SubObject subIndex="3B" name="PResPayloadLimit" objectType="7" dataType="0006" accessType="rw" PDOmapping="no" defaultValue="36"/>
            <SubObject subIndex="3C" name="PResPayloadLimit" objectType="7" dataType="0006" accessType="rw" PDOmapping="no" defaultValue="36"/>
            <SubObject subIndex="3D" name="PResPayloadLimit" objectType="7" dataType="0006" accessType="rw" PDOmapping="no" defaultValue="36"/>
            <SubObject subIndex="3E" name="PResPayloadLimit" objectType="7" dataType="0006" accessType="rw" PDOmapping="no" defaultValue="36"/>
            <SubObject subIndex="3F" name="PResPayloadLimit" objectType="7" dataType="0006" accessType="rw" PDOmapping="no" defaultValue="36"/>
            <SubObject subIndex="40" name="PResPayloadLimit" objectType="7" dataType="0006" accessType="rw" PDOmapping="no" defaultValue="36"/>
            <SubObject subIndex="41" name="PResPayloadLimit" objectType="7" dataType="0006" accessType="rw" PDOmapping="no" defaultValue="36"/>
            <SubObject subIndex="42" name="PResPayloadLimit" objectType="7" dataType="0006" accessType="rw" PDOmapping="no" defaultValue="36"/>
            <SubObject subIndex="43" name="PResPayloadLimit" objectType="7" dataType="0006" accessType="rw" PDOmapping="no" defaultValue="36"/>
            <SubObject subIndex="44" name="PResPayloadLimit" objectType="7" dataType="0006" accessType="rw" PDOmapping="no" defaultValue="36"/>
            <SubObject subIndex="45" name="PResPayloadLimit" objectType="7" dataType="0006" accessType="rw" PDOmapping="no" defaultValue="36"/>
            <SubObject subIndex="46" name="PResPayloadLimit" objectType="7" dataType="0006" accessType="rw" PDOmapping="no" defaultValue="36"/>
            <SubObject subIndex="47" name="PResPayloadLimit" objectType="7" dataType="0006" accessType="rw" PDOmapping="no" defaultValue="36"/>
            <SubObject subIndex="48" name="PResPayloadLimit" objectType="7" dataType="0006" accessType="rw" PDOmapping="no" defaultValue="36"/>
            <SubObject subIndex="49" name="PResPayloadLimit" objectType="7" dataType="0006" accessType="rw" PDOmapping="no" defaultValue="36"/>
            <SubObject subIndex="4A" name="PResPayloadLimit" objectType="7" dataType="0006" accessType="rw" PDOmapping="no" defaultValue="36"/>
            <SubObject subIndex="4B" name="PResPayloadLimit" objectType="7" dataType="0006" accessType="rw" PDOmapping="no" defaultValue="36"/>
            <SubObject subIndex="4C" name="PResPayloadLimit" objectType="7" dataType="0006" accessType="rw" PDOmapping="no" defaultValue="36"/>
            <SubObject subIndex="4D" name="PResPayloadLimit" objectType="7" dataType="0006" accessType="rw" PDOmapping="no" defaultValue="36"/>
            <SubObject subIndex="4E" name="PResPayloadLimit" objectType="7" dataType="0006" accessType="rw" PDOmapping="no" defaultValue="36"/>
            <SubObject subIndex="4F" name="PResPayloadLimit" objectType="7" dataType="0006" accessType="rw" PDOmapping="no" defaultValue="36"/>
            <SubObject subIndex="50" name="PResPayloadLimit" objectType="7" dataType="0006" accessType="rw" PDOmapping="no" defaultValue="36"/>
            <SubObject subIndex="51" name="PResPayloadLimit" objectType="7" dataType="0006" accessType="rw" PDOmapping="no" defaultValue="36"/>
            <SubObject subIndex="52" name="PResPayloadLimit" objectType="7" dataType="0006" accessType="rw" PDOmapping="no" defaultValue="36"/>
            <SubObject subIndex="53" name="PResPayloadLimit" objectType="7" dataType="0006" accessType="rw" PDOmapping="no" defaultValue="36"/>
            <SubObject subIndex="54" name="PResPayloadLimit" objectType="7" dataType="0006" accessType="rw" PDOmapping="no" defaultValue="36"/>
            <SubObject subIndex="55" name="PResPayloadLimit" objectType="7" dataType="0006" accessType="rw" PDOmapping="no" defaultValue="36"/>
            <SubObject subIndex="56" name="PResPayloadLimit" objectType="7" dataType="0006" accessType="rw" PDOmapping="no" defaultValue="36"/>
            <SubObject subIndex="57" name="PResPayloadLimit" objectType="7" dataType="0006" accessType="rw" PDOmapping="no" defaultValue="36"/>
            <SubObject subIndex="58" name="PResPayloadLimit" objectType="7" dataType="0006" accessType="rw" PDOmapping="no" defaultValue="36"/>
            <SubObject subIndex="59" name="PResPayloadLimit" objectType="7" dataType="0006" accessType="rw" PDOmapping="no" defaultValue="36"/>
            <SubObject subIndex="5A" name="PResPayloadLimit" objectType="7" dataType="0006" accessType="rw" PDOmapping="no" defaultValue="36"/>
            <SubObject subIndex="5B" name="PResPayloadLimit" objectType="7" dataType="0006" accessType="rw" PDOmapping="no" defaultValue="36"/>
            <SubObject subIndex="5C" name="PResPayloadLimit" objectType="7" dataType="0006" accessType="rw" PDOmapping="no" defaultValue="36"/>
            <SubObject subIndex="5D" name="PResPayloadLimit" objectType="7" dataType="0006" accessType="rw" PDOmapping="no" defaultValue="36"/>
            <SubObject subIndex="5E" name="PResPayloadLimit" objectType="7" dataType="0006" accessType="rw" PDOmapping="no" defaultValue="36"/>
            <SubObject subIndex="5F" name="PResPayloadLimit" objectType="7" dataType="0006" accessType="rw" PDOmapping="no" defaultValue="36"/>
            <SubObject subIndex="60" name="PResPayloadLimit" objectType="7" dataType="0006" accessType="rw" PDOmapping="no" defaultValue="36"/>
            <SubObject subIndex="61" name="PResPayloadLimit" objectType="7" dataType="0006" accessType="rw" PDOmapping="no" defaultValue="36"/>
            <SubObject subIndex="62" name="PResPayloadLimit" objectType="7" dataType="0006" accessType="rw" PDOmapping="no" defaultValue="36"/>
            <SubObject subIndex="63" name="PResPayloadLimit" objectType="7" dataType="0006" accessType="rw" PDOmapping="no" defaultValue="36"/>
            <SubObject subIndex="64" name="PResPayloadLimit" objectType="7" dataType="0006" accessType="rw" PDOmapping="no" defaultValue="36"/>
            <SubObject subIndex="65" name="PResPayloadLimit" objectType="7" dataType="0006" accessType="rw" PDOmapping="no" defaultValue="36"/>
            <SubObject subIndex="66" name="PResPayloadLimit" objectType="7" dataType="0006" accessType="rw" PDOmapping="no" defaultValue="36"/>
            <SubObject subIndex="67" name="PResPayloadLimit" objectType="7" dataType="0006" accessType="rw" PDOmapping="no" defaultValue="36"/>
            <SubObject subIndex="68" name="PResPayloadLimit" objectType="7" dataType="0006" accessType="rw" PDOmapping="no" defaultValue="36"/>
            <SubObject subIndex="69" name="PResPayloadLimit" objectType="7" dataType="0006" accessType="rw" PDOmapping="no" defaultValue="36"/>
            <SubObject subIndex="6A" name="PResPayloadLimit" objectType="7" dataType="0006" accessType="rw" PDOmapping="no" defaultValue="36"/>
            <SubObject subIndex="6B" name="PResPayloadLimit" objectType="7" dataType="0006" accessType="rw" PDOmapping="no" defaultValue="36"/>
            <SubObject subIndex="6C" name="PResPayloadLimit" objectType="7" dataType="0006" accessType="rw" PDOmapping="no" defaultValue="36"/>
            <SubObject subIndex="6D" name="PResPayloadLimit" objectType="7" dataType="0006" accessType="rw" PDOmapping="no" defaultValue="36"/>
            <SubObject subIndex="6E" name="PResPayloadLimit" objectType="7" dataType="0006" accessType="rw" PDOmapping="no" defaultValue="36"/>
            <SubObject subIndex="6F" name="PResPayloadLimit" objectType="7" dataType="0006" accessType="rw" PDOmapping="no" defaultValue="36"/>
            <SubObject subIndex="70" name="PResPayloadLimit" objectType="7" dataType="0006" accessType="rw" PDOmapping="no" defaultValue="36"/>
            <SubObject subIndex="71" name="PResPayloadLimit" objectType="7" dataType="0006" accessType="rw" PDOmapping="no" defaultValue="36"/>
            <SubObject subIndex="72" name="PResPayloadLimit" objectType="7" dataType="0006" accessType="rw" PDOmapping="no" defaultValue="36"/>
            <SubObject subIndex="73" name="PResPayloadLimit" objectType="7" dataType="0006" accessType="rw" PDOmapping="no" defaultValue="36"/>
            <SubObject subIndex="74" name="PResPayloadLimit" objectType="7" dataType="0006" accessType="rw" PDOmapping="no" defaultValue="36"/>
            <SubObject subIndex="75" name="PResPayloadLimit" objectType="7" dataType="0006" accessType="rw" PDOmapping="no" defaultValue="36"/>
            <SubObject subIndex="76" name="PResPayloadLimit" objectType="7" dataType="0006" accessType="rw" PDOmapping="no" defaultValue="36"/>
            <SubObject subIndex="77" name="PResPayloadLimit" objectType="7" dataType="0006" accessType="rw" PDOmapping="no" defaultValue="36"/>
            <SubObject subIndex="78" name="PResPayloadLimit" objectType="7" dataType="0006" accessType="rw" PDOmapping="no" defaultValue="36"/>
            <SubObject subIndex="79" name="PResPayloadLimit" objectType="7" dataType="0006" accessType="rw" PDOmapping="no" defaultValue="36"/>
            <SubObject subIndex="7A" name="PResPayloadLimit" objectType="7" dataType="0006" accessType="rw" PDOmapping="no" defaultValue="36"/>
            <SubObject subIndex="7B" name="PResPayloadLimit" objectType="7" dataType="0006" accessType="rw" PDOmapping="no" defaultValue="36"/>
            <SubObject subIndex="7C" name="PResPayloadLimit" objectType="7" dataType="0006" accessType="rw" PDOmapping="no" defaultValue="36"/>
            <SubObject subIndex="7D" name="PResPayloadLimit" objectType="7" dataType="0006" accessType="rw" PDOmapping="no" defaultValue="36"/>
            <SubObject subIndex="7E" name="PResPayloadLimit" objectType="7" dataType="0006" accessType="rw" PDOmapping="no" defaultValue="36"/>
            <SubObject subIndex="7F" name="PResPayloadLimit" objectType="7" dataType="0006" accessType="rw" PDOmapping="no" defaultValue="36"/>
            <SubObject subIndex="80" name="PResPayloadLimit" objectType="7" dataType="0006" accessType="rw" PDOmapping="no" defaultValue="36"/>
            <SubObject subIndex="81" name="PResPayloadLimit" objectType="7" dataType="0006" accessType="rw" PDOmapping="no" defaultValue="36"/>
            <SubObject subIndex="82" name="PResPayloadLimit" objectType="7" dataType="0006" accessType="rw" PDOmapping="no" defaultValue="36"/>
            <SubObject subIndex="83" name="PResPayloadLimit" objectType="7" dataType="0006" accessType="rw" PDOmapping="no" defaultValue="36"/>
            <SubObject subIndex="84" name="PResPayloadLimit" objectType="7" dataType="0006" accessType="rw" PDOmapping="no" defaultValue="36"/>
            <SubObject subIndex="85" name="PResPayloadLimit" objectType="7" dataType="0006" accessType="rw" PDOmapping="no" defaultValue="36"/>
            <SubObject subIndex="86" name="PResPayloadLimit" objectType="7" dataType="0006" accessType="rw" PDOmapping="no" defaultValue="36"/>
            <SubObject subIndex="87" name="PResPayloadLimit" objectType="7" dataType="0006" accessType="rw" PDOmapping="no" defaultValue="36"/>
            <SubObject subIndex="88" name="PResPayloadLimit" objectType="7" dataType="0006" accessType="rw" PDOmapping="no" defaultValue="36"/>
            <SubObject subIndex="89" name="PResPayloadLimit" objectType="7" dataType="0006" accessType="rw" PDOmapping="no" defaultValue="36"/>
            <SubObject subIndex="8A" name="PResPayloadLimit" objectType="7" dataType="0006" accessType="rw" PDOmapping="no" defaultValue="36"/>
            <SubObject subIndex="8B" name="PResPayloadLimit" objectType="7" dataType="0006" accessType="rw" PDOmapping="no" defaultValue="36"/>
            <SubObject subIndex="8C" name="PResPayloadLimit" objectType="7" dataType="0006" accessType="rw" PDOmapping="no" defaultValue="36"/>
            <SubObject subIndex="8D" name="PResPayloadLimit" objectType="7" dataType="0006" accessType="rw" PDOmapping="no" defaultValue="36"/>
            <SubObject subIndex="8E" name="PResPayloadLimit" objectType="7" dataType="0006" accessType="rw" PDOmapping="no" defaultValue="36"/>
            <SubObject subIndex="8F" name="PResPayloadLimit" objectType="7" dataType="0006" accessType="rw" PDOmapping="no" defaultValue="36"/>
            <SubObject subIndex="90" name="PResPayloadLimit" objectType="7" dataType="0006" accessType="rw" PDOmapping="no" defaultValue="36"/>
            <SubObject subIndex="91" name="PResPayloadLimit" objectType="7" dataType="0006" accessType="rw" PDOmapping="no" defaultValue="36"/>
            <SubObject subIndex="92" name="PResPayloadLimit" objectType="7" dataType="0006" accessType="rw" PDOmapping="no" defaultValue="36"/>
            <SubObject subIndex="93" name="PResPayloadLimit" objectType="7" dataType="0006" accessType="rw" PDOmapping="no" defaultValue="36"/>
            <SubObject subIndex="94" name="PResPayloadLimit" objectType="7" dataType="0006" accessType="rw" PDOmapping="no" defaultValue="36"/>
            <SubObject subIndex="95" name="PResPayloadLimit" objectType="7" dataType="0006" accessType="rw" PDOmapping="no" defaultValue="36"/>
            <SubObject subIndex="96" name="PResPayloadLimit" objectType="7" dataType="0006" accessType="rw" PDOmapping="no" defaultValue="36"/>
            <SubObject subIndex="97" name="PResPayloadLimit" objectType="7" dataType="0006" accessType="rw" PDOmapping="no" defaultValue="36"/>
            <SubObject subIndex="98" name="PResPayloadLimit" objectType="7" dataType="0006" accessType="rw" PDOmapping="no" defaultValue="36"/>
            <SubObject subIndex="99" name="PResPayloadLimit" objectType="7" dataType="0006" accessType="rw" PDOmapping="no" defaultValue="36"/>
            <SubObject subIndex="9A" name="PResPayloadLimit" objectType="7" dataType="0006" accessType="rw" PDOmapping="no" defaultValue="36"/>
            <SubObject subIndex="9B" name="PResPayloadLimit" objectType="7" dataType="0006" accessType="rw" PDOmapping="no" defaultValue="36"/>
            <SubObject subIndex="9C" name="PResPayloadLimit" objectType="7" dataType="0006" accessType="rw" PDOmapping="no" defaultValue="36"/>
            <SubObject subIndex="9D" name="PResPayloadLimit" objectType="7" dataType="0006" accessType="rw" PDOmapping="no" defaultValue="36"/>
            <SubObject subIndex="9E" name="PResPayloadLimit" objectType="7" dataType="0006" accessType="rw" PDOmapping="no" defaultValue="36"/>
            <SubObject subIndex="9F" name="PResPayloadLimit" objectType="7" dataType="0006" accessType="rw" PDOmapping="no" defaultValue="36"/>
            <SubObject subIndex="A0" name="PResPayloadLimit" objectType="7" dataType="0006" accessType="rw" PDOmapping="no" defaultValue="36"/>
            <SubObject subIndex="A1" name="PResPayloadLimit" objectType="7" dataType="0006" accessType="rw" PDOmapping="no" defaultValue="36"/>
            <SubObject subIndex="A2" name="PResPayloadLimit" objectType="7" dataType="0006" accessType="rw" PDOmapping="no" defaultValue="36"/>
            <SubObject subIndex="A3" name="PResPayloadLimit" objectType="7" dataType="0006" accessType="rw" PDOmapping="no" defaultValue="36"/>
            <SubObject subIndex="A4" name="PResPayloadLimit" objectType="7" dataType="0006" accessType="rw" PDOmapping="no" defaultValue="36"/>
            <SubObject subIndex="A5" name="PResPayloadLimit" objectType="7" dataType="0006" accessType="rw" PDOmapping="no" defaultValue="36"/>
            <SubObject subIndex="A6" name="PResPayloadLimit" objectType="7" dataType="0006" accessType="rw" PDOmapping="no" defaultValue="36"/>
            <SubObject subIndex="A7" name="PResPayloadLimit" objectType="7" dataType="0006" accessType="rw" PDOmapping="no" defaultValue="36"/>
            <SubObject subIndex="A8" name="PResPayloadLimit" objectType="7" dataType="0006" accessType="rw" PDOmapping="no" defaultValue="36"/>
            <SubObject subIndex="A9" name="PResPayloadLimit" objectType="7" dataType="0006" accessType="rw" PDOmapping="no" defaultValue="36"/>
            <SubObject subIndex="AA" name="PResPayloadLimit" objectType="7" dataType="0006" accessType="rw" PDOmapping="no" defaultValue="36"/>
            <SubObject subIndex="AB" name="PResPayloadLimit" objectType="7" dataType="0006" accessType="rw" PDOmapping="no" defaultValue="36"/>
            <SubObject subIndex="AC" name="PResPayloadLimit" objectType="7" dataType="0006" accessType="rw" PDOmapping="no" defaultValue="36"/>
            <SubObject subIndex="AD" name="PResPayloadLimit" objectType="7" dataType="0006" accessType="rw" PDOmapping="no" defaultValue="36"/>
            <SubObject subIndex="AE" name="PResPayloadLimit" objectType="7" dataType="0006" accessType="rw" PDOmapping="no" defaultValue="36"/>
            <SubObject subIndex="AF" name="PResPayloadLimit" objectType="7" dataType="0006" accessType="rw" PDOmapping="no" defaultValue="36"/>
            <SubObject subIndex="B0" name="PResPayloadLimit" objectType="7" dataType="0006" accessType="rw" PDOmapping="no" defaultValue="36"/>
            <SubObject subIndex="B1" name="PResPayloadLimit" objectType="7" dataType="0006" accessType="rw" PDOmapping="no" defaultValue="36"/>
            <SubObject subIndex="B2" name="PResPayloadLimit" objectType="7" dataType="0006" accessType="rw" PDOmapping="no" defaultValue="36"/>
            <SubObject subIndex="B3" name="PResPayloadLimit" objectType="7" dataType="0006" accessType="rw" PDOmapping="no" defaultValue="36"/>
            <SubObject subIndex="B4" name="PResPayloadLimit" objectType="7" dataType="0006" accessType="rw" PDOmapping="no" defaultValue="36"/>
            <SubObject subIndex="B5" name="PResPayloadLimit" objectType="7" dataType="0006" accessType="rw" PDOmapping="no" defaultValue="36"/>
            <SubObject subIndex="B6" name="PResPayloadLimit" objectType="7" dataType="0006" accessType="rw" PDOmapping="no" defaultValue="36"/>
            <SubObject subIndex="B7" name="PResPayloadLimit" objectType="7" dataType="0006" accessType="rw" PDOmapping="no" defaultValue="36"/>
            <SubObject subIndex="B8" name="PResPayloadLimit" objectType="7" dataType="0006" accessType="rw" PDOmapping="no" defaultValue="36"/>
            <SubObject subIndex="B9" name="PResPayloadLimit" objectType="7" dataType="0006" accessType="rw" PDOmapping="no" defaultValue="36"/>
            <SubObject subIndex="BA" name="PResPayloadLimit" objectType="7" dataType="0006" accessType="rw" PDOmapping="no" defaultValue="36"/>
            <SubObject subIndex="BB" name="PResPayloadLimit" objectType="7" dataType="0006" accessType="rw" PDOmapping="no" defaultValue="36"/>
            <SubObject subIndex="BC" name="PResPayloadLimit" objectType="7" dataType="0006" accessType="rw" PDOmapping="no" defaultValue="36"/>
            <SubObject subIndex="BD" name="PResPayloadLimit" objectType="7" dataType="0006" accessType="rw" PDOmapping="no" defaultValue="36"/>
            <SubObject subIndex="BE" name="PResPayloadLimit" objectType="7" dataType="0006" accessType="rw" PDOmapping="no" defaultValue="36"/>
            <SubObject subIndex="BF" name="PResPayloadLimit" objectType="7" dataType="0006" accessType="rw" PDOmapping="no" defaultValue="36"/>
            <SubObject subIndex="C0" name="PResPayloadLimit" objectType="7" dataType="0006" accessType="rw" PDOmapping="no" defaultValue="36"/>
            <SubObject subIndex="C1" name="PResPayloadLimit" objectType="7" dataType="0006" accessType="rw" PDOmapping="no" defaultValue="36"/>
            <SubObject subIndex="C2" name="PResPayloadLimit" objectType="7" dataType="0006" accessType="rw" PDOmapping="no" defaultValue="36"/>
            <SubObject subIndex="C3" name="PResPayloadLimit" objectType="7" dataType="0006" accessType="rw" PDOmapping="no" defaultValue="36"/>
            <SubObject subIndex="C4" name="PResPayloadLimit" objectType="7" dataType="0006" accessType="rw" PDOmapping="no" defaultValue="36"/>
            <SubObject subIndex="C5" name="PResPayloadLimit" objectType="7" dataType="0006" accessType="rw" PDOmapping="no" defaultValue="36"/>
            <SubObject subIndex="C6" name="PResPayloadLimit" objectType="7" dataType="0006" accessType="rw" PDOmapping="no" defaultValue="36"/>
            <SubObject subIndex="C7" name="PResPayloadLimit" objectType="7" dataType="0006" accessType="rw" PDOmapping="no" defaultValue="36"/>
            <SubObject subIndex="C8" name="PResPayloadLimit" objectType="7" dataType="0006" accessType="rw" PDOmapping="no" defaultValue="36"/>
            <SubObject subIndex="C9" name="PResPayloadLimit" objectType="7" dataType="0006" accessType="rw" PDOmapping="no" defaultValue="36"/>
            <SubObject subIndex="CA" name="PResPayloadLimit" objectType="7" dataType="0006" accessType="rw" PDOmapping="no" defaultValue="36"/>
            <SubObject subIndex="CB" name="PResPayloadLimit" objectType="7" dataType="0006" accessType="rw" PDOmapping="no" defaultValue="36"/>
            <SubObject subIndex="CC" name="PResPayloadLimit" objectType="7" dataType="0006" accessType="rw" PDOmapping="no" defaultValue="36"/>
            <SubObject subIndex="CD" name="PResPayloadLimit" objectType="7" dataType="0006" accessType="rw" PDOmapping="no" defaultValue="36"/>
            <SubObject subIndex="CE" name="PResPayloadLimit" objectType="7" dataType="0006" accessType="rw" PDOmapping="no" defaultValue="36"/>
            <SubObject subIndex="CF" name="PResPayloadLimit" objectType="7" dataType="0006" accessType="rw" PDOmapping="no" defaultValue="36"/>
            <SubObject subIndex="D0" name="PResPayloadLimit" objectType="7" dataType="0006" accessType="rw" PDOmapping="no" defaultValue="36"/>
            <SubObject subIndex="D1" name="PResPayloadLimit" objectType="7" dataType="0006" accessType="rw" PDOmapping="no" defaultValue="36"/>
            <SubObject subIndex="D2" name="PResPayloadLimit" objectType="7" dataType="0006" accessType="rw" PDOmapping="no" defaultValue="36"/>
            <SubObject subIndex="D3" name="PResPayloadLimit" objectType="7" dataType="0006" accessType="rw" PDOmapping="no" defaultValue="36"/>
            <SubObject subIndex="D4" name="PResPayloadLimit" objectType="7" dataType="0006" accessType="rw" PDOmapping="no" defaultValue="36"/>
            <SubObject subIndex="D5" name="PResPayloadLimit" objectType="7" dataType="0006" accessType="rw" PDOmapping="no" defaultValue="36"/>
            <SubObject subIndex="D6" name="PResPayloadLimit" objectType="7" dataType="0006" accessType="rw" PDOmapping="no" defaultValue="36"/>
            <SubObject subIndex="D7" name="PResPayloadLimit" objectType="7" dataType="0006" accessType="rw" PDOmapping="no" defaultValue="36"/>
            <SubObject subIndex="D8" name="PResPayloadLimit" objectType="7" dataType="0006" accessType="rw" PDOmapping="no" defaultValue="36"/>
            <SubObject subIndex="D9" name="PResPayloadLimit" objectType="7" dataType="0006" accessType="rw" PDOmapping="no" defaultValue="36"/>
            <SubObject subIndex="DA" name="PResPayloadLimit" objectType="7" dataType="0006" accessType="rw" PDOmapping="no" defaultValue="36"/>
            <SubObject subIndex="DB" name="PResPayloadLimit" objectType="7" dataType="0006" accessType="rw" PDOmapping="no" defaultValue="36"/>
            <SubObject subIndex="DC" name="PResPayloadLimit" objectType="7" dataType="0006" accessType="rw" PDOmapping="no" defaultValue="36"/>
            <SubObject subIndex="DD" name="PResPayloadLimit" objectType="7" dataType="0006" accessType="rw" PDOmapping="no" defaultValue="36"/>
            <SubObject subIndex="DE" name="PResPayloadLimit" objectType="7" dataType="0006" accessType="rw" PDOmapping="no" defaultValue="36"/>
            <SubObject subIndex="DF" name="PResPayloadLimit" objectType="7" dataType="0006" accessType="rw" PDOmapping="no" defaultValue="36"/>
            <SubObject subIndex="E0" name="PResPayloadLimit" objectType="7" dataType="0006" accessType="rw" PDOmapping="no" defaultValue="36"/>
            <SubObject subIndex="E1" name="PResPayloadLimit" objectType="7" dataType="0006" accessType="rw" PDOmapping="no" defaultValue="36"/>
            <SubObject subIndex="E2" name="PResPayloadLimit" objectType="7" dataType="0006" accessType="rw" PDOmapping="no" defaultValue="36"/>
            <SubObject subIndex="E3" name="PResPayloadLimit" objectType="7" dataType="0006" accessType="rw" PDOmapping="no" defaultValue="36"/>
            <SubObject subIndex="E4" name="PResPayloadLimit" objectType="7" dataType="0006" accessType="rw" PDOmapping="no" defaultValue="36"/>
            <SubObject subIndex="E5" name="PResPayloadLimit" objectType="7" dataType="0006" accessType="rw" PDOmapping="no" defaultValue="36"/>
            <SubObject subIndex="E6" name="PResPayloadLimit" objectType="7" dataType="0006" accessType="rw" PDOmapping="no" defaultValue="36"/>
            <SubObject subIndex="E7" name="PResPayloadLimit" objectType="7" dataType="0006" accessType="rw" PDOmapping="no" defaultValue="36"/>
            <SubObject subIndex="E8" name="PResPayloadLimit" objectType="7" dataType="0006" accessType="rw" PDOmapping="no" defaultValue="36"/>
            <SubObject subIndex="E9" name="PResPayloadLimit" objectType="7" dataType="0006" accessType="rw" PDOmapping="no" defaultValue="36"/>
            <SubObject subIndex="EA" name="PResPayloadLimit" objectType="7" dataType="0006" accessType="rw" PDOmapping="no" defaultValue="36"/>
            <SubObject subIndex="EB" name="PResPayloadLimit" objectType="7" dataType="0006" accessType="rw" PDOmapping="no" defaultValue="36"/>
            <SubObject subIndex="EC" name="PResPayloadLimit" objectType="7" dataType="0006" accessType="rw" PDOmapping="no" defaultValue="36"/>
            <SubObject subIndex="ED" name="PResPayloadLimit" objectType="7" dataType="0006" accessType="rw" PDOmapping="no" defaultValue="36"/>
            <SubObject subIndex="EE" name="PResPayloadLimit" objectType="7" dataType="0006" accessType="rw" PDOmapping="no" defaultValue="36"/>
            <SubObject subIndex="EF" name="PResPayloadLimit" objectType="7" dataType="0006" accessType="rw" PDOmapping="no" defaultValue="36"/>
            <SubObject subIndex="F0" name="PResPayloadLimit" objectType="7" dataType="0006" accessType="rw" PDOmapping="no" defaultValue="36"/>
            <SubObject subIndex="F1" name="PResPayloadLimit" objectType="7" dataType="0006" accessType="rw" PDOmapping="no" defaultValue="36"/>
            <SubObject subIndex="F2" name="PResPayloadLimit" objectType="7" dataType="0006" accessType="rw" PDOmapping="no" defaultValue="36"/>
            <SubObject subIndex="F3" name="PResPayloadLimit" objectType="7" dataType="0006" accessType="rw" PDOmapping="no" defaultValue="36"/>
            <SubObject subIndex="F4" name="PResPayloadLimit" objectType="7" dataType="0006" accessType="rw" PDOmapping="no" defaultValue="36"/>
            <SubObject subIndex="F5" name="PResPayloadLimit" objectType="7" dataType="0006" accessType="rw" PDOmapping="no" defaultValue="36"/>
            <SubObject subIndex="F6" name="PResPayloadLimit" objectType="7" dataType="0006" accessType="rw" PDOmapping="no" defaultValue="36"/>
            <SubObject subIndex="F7" name="PResPayloadLimit" objectType="7" dataType="0006" accessType="rw" PDOmapping="no" defaultValue="36"/>
            <SubObject subIndex="F8" name="PResPayloadLimit" objectType="7" dataType="0006" accessType="rw" PDOmapping="no" defaultValue="36"/>
            <SubObject subIndex="F9" name="PResPayloadLimit" objectType="7" dataType="0006" accessType="rw" PDOmapping="no" defaultValue="36"/>
            <SubObject subIndex="FA" name="PResPayloadLimit" objectType="7" dataType="0006" accessType="rw" PDOmapping="no" defaultValue="36"/>
            <SubObject subIndex="FB" name="PResPayloadLimit" objectType="7" dataType="0006" accessType="rw" PDOmapping="no" defaultValue="36"/>
            <SubObject subIndex="FC" name="PResPayloadLimit" objectType="7" dataType="0006" accessType="rw" PDOmapping="no" defaultValue="36"/>
            <SubObject subIndex="FD" name="PResPayloadLimit" objectType="7" dataType="0006" accessType="rw" PDOmapping="no" defaultValue="36"/>
            <SubObject subIndex="FE" name="PResPayloadLimit" objectType="7" dataType="0006" accessType="rw" PDOmapping="no" defaultValue="36"/>
          </Object>
          <Object index="1F93" name="NMT_EPLNodeID_REC" objectType="9">
            <SubObject subIndex="00" name="NumberOfEntries" objectType="7" dataType="0005" accessType="const" PDOmapping="no" defaultValue="2"/>
            <SubObject subIndex="01" name="NodeID_U8" objectType="7" dataType="0005" accessType="ro" PDOmapping="no"/>
            <SubObject subIndex="02" name="NodeIDByHW_BOOL" objectType="7" dataType="0001" accessType="ro" PDOmapping="no" defaultValue="true"/>
          </Object>
          <Object index="1F98" name="NMT_CycleTiming_REC" objectType="9">
            <SubObject subIndex="00" name="NumberOfEntries" objectType="7" dataType="0005" accessType="const" PDOmapping="no" defaultValue="14"/>
            <SubObject subIndex="01" name="IsochrTxMaxPayload_U16" objectType="7" dataType="0006" accessType="const" PDOmapping="no" defaultValue="36"/>
            <SubObject subIndex="02" name="IsochrRxMaxPayload_U16" objectType="7" dataType="0006" accessType="const" PDOmapping="no" defaultValue="36"/>
            <SubObject subIndex="03" name="PResMaxLatency_U32" objectType="7" dataType="0007" accessType="const" PDOmapping="no" defaultValue="2000"/>
            <SubObject subIndex="04" name="PReqActPayloadLimit_U16" objectType="7" dataType="0006" accessType="rw" PDOmapping="no" lowLimit="36" highLimit="36" defaultValue="36"/>
            <SubObject subIndex="05" name="PResActPayloadLimit_U16" objectType="7" dataType="0006" accessType="rw" PDOmapping="no" lowLimit="36" highLimit="36" defaultValue="36"/>
            <SubObject subIndex="06" name="ASndMaxLatency_U32" objectType="7" dataType="0007" accessType="const" PDOmapping="no" defaultValue="2000"/>
            <SubObject subIndex="07" name="MultiplCycleCnt_U8" objectType="7" dataType="0005" accessType="rw" PDOmapping="no" defaultValue="0"/>
            <SubObject subIndex="08" name="AsyncMTU_U16" objectType="7" dataType="0006" accessType="rw" PDOmapping="no" lowLimit="300" highLimit="1500" defaultValue="300"/>
            <SubObject subIndex="09" name="Prescaler_U16" objectType="7" dataType="0006" accessType="rw" PDOmapping="no" lowLimit="0" highLimit="1000" defaultValue="2"/>
            <SubObject subIndex="0A" name="PResMode_U8" objectType="7" dataType="0005" accessType="ro" PDOmapping="no" highLimit="1" defaultValue="0"/>
            <SubObject subIndex="0B" name="PResTimeFirst_U32" objectType="7" dataType="0007" accessType="ro" PDOmapping="no" defaultValue="0"/>
            <SubObject subIndex="0C" name="PResTimeSecond_U32" objectType="7" dataType="0007" accessType="ro" PDOmapping="no" defaultValue="0"/>
            <SubObject subIndex="0D" name="SyncMNDelayFirst_U32" objectType="7" dataType="0007" accessType="ro" PDOmapping="no" defaultValue="0"/>
            <SubObject subIndex="0E" name="SyncMNDelaySecond_U32" objectType="7" dataType="0007" accessType="ro" PDOmapping="no" defaultValue="0"/>
          </Object>
          <Object index="1F99" name="NMT_CNBasicEthernetTimeout_U32" objectType="7" dataType="0007" accessType="rw" PDOmapping="no" defaultValue="5000000"/>
          <Object index="1F9B" name="NMT_MultiplCycleAssign_AU8" objectType="8" dataType="0005">
            <SubObject subIndex="00" name="NumberOfEntries" objectType="7" dataType="0005" accessType="rw" PDOmapping="no" defaultValue="254"/>
            <SubObject subIndex="01" name="CycleNo" objectType="7" dataType="0005" accessType="rw" PDOmapping="no" defaultValue="0"/>
            <SubObject subIndex="02" name="CycleNo" objectType="7" dataType="0005" accessType="rw" PDOmapping="no" defaultValue="0"/>
            <SubObject subIndex="03" name="CycleNo" objectType="7" dataType="0005" accessType="rw" PDOmapping="no" defaultValue="0"/>
            <SubObject subIndex="04" name="CycleNo" objectType="7" dataType="0005" accessType="rw" PDOmapping="no" defaultValue="0"/>
            <SubObject subIndex="05" name="CycleNo" objectType="7" dataType="0005" accessType="rw" PDOmapping="no" defaultValue="0"/>
            <SubObject subIndex="06" name="CycleNo" objectType="7" dataType="0005" accessType="rw" PDOmapping="no" defaultValue="0"/>
            <SubObject subIndex="07" name="CycleNo" objectType="7" dataType="0005" accessType="rw" PDOmapping="no" defaultValue="0"/>
            <SubObject subIndex="08" name="CycleNo" objectType="7" dataType="0005" accessType="rw" PDOmapping="no" defaultValue="0"/>
            <SubObject subIndex="09" name="CycleNo" objectType="7" dataType="0005" accessType="rw" PDOmapping="no" defaultValue="0"/>
            <SubObject subIndex="0A" name="CycleNo" objectType="7" dataType="0005" accessType="rw" PDOmapping="no" defaultValue="0"/>
            <SubObject subIndex="0B" name="CycleNo" objectType="7" dataType="0005" accessType="rw" PDOmapping="no" defaultValue="0"/>
            <SubObject subIndex="0C" name="CycleNo" objectType="7" dataType="0005" accessType="rw" PDOmapping="no" defaultValue="0"/>
            <SubObject subIndex="0D" name="CycleNo" objectType="7" dataType="0005" accessType="rw" PDOmapping="no" defaultValue="0"/>
            <SubObject subIndex="0E" name="CycleNo" objectType="7" dataType="0005" accessType="rw" PDOmapping="no" defaultValue="0"/>
            <SubObject subIndex="0F" name="CycleNo" objectType="7" dataType="0005" accessType="rw" PDOmapping="no" defaultValue="0"/>
            <SubObject subIndex="10" name="CycleNo" objectType="7" dataType="0005" accessType="rw" PDOmapping="no" defaultValue="0"/>
            <SubObject subIndex="11" name="CycleNo" objectType="7" dataType="0005" accessType="rw" PDOmapping="no" defaultValue="0"/>
            <SubObject subIndex="12" name="CycleNo" objectType="7" dataType="0005" accessType="rw" PDOmapping="no" defaultValue="0"/>
            <SubObject subIndex="13" name="CycleNo" objectType="7" dataType="0005" accessType="rw" PDOmapping="no" defaultValue="0"/>
            <SubObject subIndex="14" name="CycleNo" objectType="7" dataType="0005" accessType="rw" PDOmapping="no" defaultValue="0"/>
            <SubObject subIndex="15" name="CycleNo" objectType="7" dataType="0005" accessType="rw" PDOmapping="no" defaultValue="0"/>
            <SubObject subIndex="16" name="CycleNo" objectType="7" dataType="0005" accessType="rw" PDOmapping="no" defaultValue="0"/>
            <SubObject subIndex="17" name="CycleNo" objectType="7" dataType="0005" accessType="rw" PDOmapping="no" defaultValue="0"/>
            <SubObject subIndex="18" name="CycleNo" objectType="7" dataType="0005" accessType="rw" PDOmapping="no" defaultValue="0"/>
            <SubObject subIndex="19" name="CycleNo" objectType="7" dataType="0005" accessType="rw" PDOmapping="no" defaultValue="0"/>
            <SubObject subIndex="1A" name="CycleNo" objectType="7" dataType="0005" accessType="rw" PDOmapping="no" defaultValue="0"/>
            <SubObject subIndex="1B" name="CycleNo" objectType="7" dataType="0005" accessType="rw" PDOmapping="no" defaultValue="0"/>
            <SubObject subIndex="1C" name="CycleNo" objectType="7" dataType="0005" accessType="rw" PDOmapping="no" defaultValue="0"/>
            <SubObject subIndex="1D" name="CycleNo" objectType="7" dataType="0005" accessType="rw" PDOmapping="no" defaultValue="0"/>
            <SubObject subIndex="1E" name="CycleNo" objectType="7" dataType="0005" accessType="rw" PDOmapping="no" defaultValue="0"/>
            <SubObject subIndex="1F" name="CycleNo" objectType="7" dataType="0005" accessType="rw" PDOmapping="no" defaultValue="0"/>
            <SubObject subIndex="20" name="CycleNo" objectType="7" dataType="0005" accessType="rw" PDOmapping="no" defaultValue="0"/>
            <SubObject subIndex="21" name="CycleNo" objectType="7" dataType="0005" accessType="rw" PDOmapping="no" defaultValue="0"/>
            <SubObject subIndex="22" name="CycleNo" objectType="7" dataType="0005" accessType="rw" PDOmapping="no" defaultValue="0"/>
            <SubObject subIndex="23" name="CycleNo" objectType="7" dataType="0005" accessType="rw" PDOmapping="no" defaultValue="0"/>
            <SubObject subIndex="24" name="CycleNo" objectType="7" dataType="0005" accessType="rw" PDOmapping="no" defaultValue="0"/>
            <SubObject subIndex="25" name="CycleNo" objectType="7" dataType="0005" accessType="rw" PDOmapping="no" defaultValue="0"/>
            <SubObject subIndex="26" name="CycleNo" objectType="7" dataType="0005" accessType="rw" PDOmapping="no" defaultValue="0"/>
            <SubObject subIndex="27" name="CycleNo" objectType="7" dataType="0005" accessType="rw" PDOmapping="no" defaultValue="0"/>
            <SubObject subIndex="28" name="CycleNo" objectType="7" dataType="0005" accessType="rw" PDOmapping="no" defaultValue="0"/>
            <SubObject subIndex="29" name="CycleNo" objectType="7" dataType="0005" accessType="rw" PDOmapping="no" defaultValue="0"/>
            <SubObject subIndex="2A" name="CycleNo" objectType="7" dataType="0005" accessType="rw" PDOmapping="no" defaultValue="0"/>
            <SubObject subIndex="2B" name="CycleNo" objectType="7" dataType="0005" accessType="rw" PDOmapping="no" defaultValue="0"/>
            <SubObject subIndex="2C" name="CycleNo" objectType="7" dataType="0005" accessType="rw" PDOmapping="no" defaultValue="0"/>
            <SubObject subIndex="2D" name="CycleNo" objectType="7" dataType="0005" accessType="rw" PDOmapping="no" defaultValue="0"/>
            <SubObject subIndex="2E" name="CycleNo" objectType="7" dataType="0005" accessType="rw" PDOmapping="no" defaultValue="0"/>
            <SubObject subIndex="2F" name="CycleNo" objectType="7" dataType="0005" accessType="rw" PDOmapping="no" defaultValue="0"/>
            <SubObject subIndex="30" name="CycleNo" objectType="7" dataType="0005" accessType="rw" PDOmapping="no" defaultValue="0"/>
            <SubObject subIndex="31" name="CycleNo" objectType="7" dataType="0005" accessType="rw" PDOmapping="no" defaultValue="0"/>
            <SubObject subIndex="32" name="CycleNo" objectType="7" dataType="0005" accessType="rw" PDOmapping="no" defaultValue="0"/>
            <SubObject subIndex="33" name="CycleNo" objectType="7" dataType="0005" accessType="rw" PDOmapping="no" defaultValue="0"/>
            <SubObject subIndex="34" name="CycleNo" objectType="7" dataType="0005" accessType="rw" PDOmapping="no" defaultValue="0"/>
            <SubObject subIndex="35" name="CycleNo" objectType="7" dataType="0005" accessType="rw" PDOmapping="no" defaultValue="0"/>
            <SubObject subIndex="36" name="CycleNo" objectType="7" dataType="0005" accessType="rw" PDOmapping="no" defaultValue="0"/>
            <SubObject subIndex="37" name="CycleNo" objectType="7" dataType="0005" accessType="rw" PDOmapping="no" defaultValue="0"/>
            <SubObject subIndex="38" name="CycleNo" objectType="7" dataType="0005" accessType="rw" PDOmapping="no" defaultValue="0"/>
            <SubObject subIndex="39" name="CycleNo" objectType="7" dataType="0005" accessType="rw" PDOmapping="no" defaultValue="0"/>
            <SubObject subIndex="3A" name="CycleNo" objectType="7" dataType="0005" accessType="rw" PDOmapping="no" defaultValue="0"/>
            <SubObject subIndex="3B" name="CycleNo" objectType="7" dataType="0005" accessType="rw" PDOmapping="no" defaultValue="0"/>
            <SubObject subIndex="3C" name="CycleNo" objectType="7" dataType="0005" accessType="rw" PDOmapping="no" defaultValue="0"/>
            <SubObject subIndex="3D" name="CycleNo" objectType="7" dataType="0005" accessType="rw" PDOmapping="no" defaultValue="0"/>
            <SubObject subIndex="3E" name="CycleNo" objectType="7" dataType="0005" accessType="rw" PDOmapping="no" defaultValue="0"/>
            <SubObject subIndex="3F" name="CycleNo" objectType="7" dataType="0005" accessType="rw" PDOmapping="no" defaultValue="0"/>
            <SubObject subIndex="40" name="CycleNo" objectType="7" dataType="0005" accessType="rw" PDOmapping="no" defaultValue="0"/>
            <SubObject subIndex="41" name="CycleNo" objectType="7" dataType="0005" accessType="rw" PDOmapping="no" defaultValue="0"/>
            <SubObject subIndex="42" name="CycleNo" objectType="7" dataType="0005" accessType="rw" PDOmapping="no" defaultValue="0"/>
            <SubObject subIndex="43" name="CycleNo" objectType="7" dataType="0005" accessType="rw" PDOmapping="no" defaultValue="0"/>
            <SubObject subIndex="44" name="CycleNo" objectType="7" dataType="0005" accessType="rw" PDOmapping="no" defaultValue="0"/>
            <SubObject subIndex="45" name="CycleNo" objectType="7" dataType="0005" accessType="rw" PDOmapping="no" defaultValue="0"/>
            <SubObject subIndex="46" name="CycleNo" objectType="7" dataType="0005" accessType="rw" PDOmapping="no" defaultValue="0"/>
            <SubObject subIndex="47" name="CycleNo" objectType="7" dataType="0005" accessType="rw" PDOmapping="no" defaultValue="0"/>
            <SubObject subIndex="48" name="CycleNo" objectType="7" dataType="0005" accessType="rw" PDOmapping="no" defaultValue="0"/>
            <SubObject subIndex="49" name="CycleNo" objectType="7" dataType="0005" accessType="rw" PDOmapping="no" defaultValue="0"/>
            <SubObject subIndex="4A" name="CycleNo" objectType="7" dataType="0005" accessType="rw" PDOmapping="no" defaultValue="0"/>
            <SubObject subIndex="4B" name="CycleNo" objectType="7" dataType="0005" accessType="rw" PDOmapping="no" defaultValue="0"/>
            <SubObject subIndex="4C" name="CycleNo" objectType="7" dataType="0005" accessType="rw" PDOmapping="no" defaultValue="0"/>
            <SubObject subIndex="4D" name="CycleNo" objectType="7" dataType="0005" accessType="rw" PDOmapping="no" defaultValue="0"/>
            <SubObject subIndex="4E" name="CycleNo" objectType="7" dataType="0005" accessType="rw" PDOmapping="no" defaultValue="0"/>
            <SubObject subIndex="4F" name="CycleNo" objectType="7" dataType="0005" accessType="rw" PDOmapping="no" defaultValue="0"/>
            <SubObject subIndex="50" name="CycleNo" objectType="7" dataType="0005" accessType="rw" PDOmapping="no" defaultValue="0"/>
            <SubObject subIndex="51" name="CycleNo" objectType="7" dataType="0005" accessType="rw" PDOmapping="no" defaultValue="0"/>
            <SubObject subIndex="52" name="CycleNo" objectType="7" dataType="0005" accessType="rw" PDOmapping="no" defaultValue="0"/>
            <SubObject subIndex="53" name="CycleNo" objectType="7" dataType="0005" accessType="rw" PDOmapping="no" defaultValue="0"/>
            <SubObject subIndex="54" name="CycleNo" objectType="7" dataType="0005" accessType="rw" PDOmapping="no" defaultValue="0"/>
            <SubObject subIndex="55" name="CycleNo" objectType="7" dataType="0005" accessType="rw" PDOmapping="no" defaultValue="0"/>
            <SubObject subIndex="56" name="CycleNo" objectType="7" dataType="0005" accessType="rw" PDOmapping="no" defaultValue="0"/>
            <SubObject subIndex="57" name="CycleNo" objectType="7" dataType="0005" accessType="rw" PDOmapping="no" defaultValue="0"/>
            <SubObject subIndex="58" name="CycleNo" objectType="7" dataType="0005" accessType="rw" PDOmapping="no" defaultValue="0"/>
            <SubObject subIndex="59" name="CycleNo" objectType="7" dataType="0005" accessType="rw" PDOmapping="no" defaultValue="0"/>
            <SubObject subIndex="5A" name="CycleNo" objectType="7" dataType="0005" accessType="rw" PDOmapping="no" defaultValue="0"/>
            <SubObject subIndex="5B" name="CycleNo" objectType="7" dataType="0005" accessType="rw" PDOmapping="no" defaultValue="0"/>
            <SubObject subIndex="5C" name="CycleNo" objectType="7" dataType="0005" accessType="rw" PDOmapping="no" defaultValue="0"/>
            <SubObject subIndex="5D" name="CycleNo" objectType="7" dataType="0005" accessType="rw" PDOmapping="no" defaultValue="0"/>
            <SubObject subIndex="5E" name="CycleNo" objectType="7" dataType="0005" accessType="rw" PDOmapping="no" defaultValue="0"/>
            <SubObject subIndex="5F" name="CycleNo" objectType="7" dataType="0005" accessType="rw" PDOmapping="no" defaultValue="0"/>
            <SubObject subIndex="60" name="CycleNo" objectType="7" dataType="0005" accessType="rw" PDOmapping="no" defaultValue="0"/>
            <SubObject subIndex="61" name="CycleNo" objectType="7" dataType="0005" accessType="rw" PDOmapping="no" defaultValue="0"/>
            <SubObject subIndex="62" name="CycleNo" objectType="7" dataType="0005" accessType="rw" PDOmapping="no" defaultValue="0"/>
            <SubObject subIndex="63" name="CycleNo" objectType="7" dataType="0005" accessType="rw" PDOmapping="no" defaultValue="0"/>
            <SubObject subIndex="64" name="CycleNo" objectType="7" dataType="0005" accessType="rw" PDOmapping="no" defaultValue="0"/>
            <SubObject subIndex="65" name="CycleNo" objectType="7" dataType="0005" accessType="rw" PDOmapping="no" defaultValue="0"/>
            <SubObject subIndex="66" name="CycleNo" objectType="7" dataType="0005" accessType="rw" PDOmapping="no" defaultValue="0"/>
            <SubObject subIndex="67" name="CycleNo" objectType="7" dataType="0005" accessType="rw" PDOmapping="no" defaultValue="0"/>
            <SubObject subIndex="68" name="CycleNo" objectType="7" dataType="0005" accessType="rw" PDOmapping="no" defaultValue="0"/>
            <SubObject subIndex="69" name="CycleNo" objectType="7" dataType="0005" accessType="rw" PDOmapping="no" defaultValue="0"/>
            <SubObject subIndex="6A" name="CycleNo" objectType="7" dataType="0005" accessType="rw" PDOmapping="no" defaultValue="0"/>
            <SubObject subIndex="6B" name="CycleNo" objectType="7" dataType="0005" accessType="rw" PDOmapping="no" defaultValue="0"/>
            <SubObject subIndex="6C" name="CycleNo" objectType="7" dataType="0005" accessType="rw" PDOmapping="no" defaultValue="0"/>
            <SubObject subIndex="6D" name="CycleNo" objectType="7" dataType="0005" accessType="rw" PDOmapping="no" defaultValue="0"/>
            <SubObject subIndex="6E" name="CycleNo" objectType="7" dataType="0005" accessType="rw" PDOmapping="no" defaultValue="0"/>
            <SubObject subIndex="6F" name="CycleNo" objectType="7" dataType="0005" accessType="rw" PDOmapping="no" defaultValue="0"/>
            <SubObject subIndex="70" name="CycleNo" objectType="7" dataType="0005" accessType="rw" PDOmapping="no" defaultValue="0"/>
            <SubObject subIndex="71" name="CycleNo" objectType="7" dataType="0005" accessType="rw" PDOmapping="no" defaultValue="0"/>
            <SubObject subIndex="72" name="CycleNo" objectType="7" dataType="0005" accessType="rw" PDOmapping="no" defaultValue="0"/>
            <SubObject subIndex="73" name="CycleNo" objectType="7" dataType="0005" accessType="rw" PDOmapping="no" defaultValue="0"/>
            <SubObject subIndex="74" name="CycleNo" objectType="7" dataType="0005" accessType="rw" PDOmapping="no" defaultValue="0"/>
            <SubObject subIndex="75" name="CycleNo" objectType="7" dataType="0005" accessType="rw" PDOmapping="no" defaultValue="0"/>
            <SubObject subIndex="76" name="CycleNo" objectType="7" dataType="0005" accessType="rw" PDOmapping="no" defaultValue="0"/>
            <SubObject subIndex="77" name="CycleNo" objectType="7" dataType="0005" accessType="rw" PDOmapping="no" defaultValue="0"/>
            <SubObject subIndex="78" name="CycleNo" objectType="7" dataType="0005" accessType="rw" PDOmapping="no" defaultValue="0"/>
            <SubObject subIndex="79" name="CycleNo" objectType="7" dataType="0005" accessType="rw" PDOmapping="no" defaultValue="0"/>
            <SubObject subIndex="7A" name="CycleNo" objectType="7" dataType="0005" accessType="rw" PDOmapping="no" defaultValue="0"/>
            <SubObject subIndex="7B" name="CycleNo" objectType="7" dataType="0005" accessType="rw" PDOmapping="no" defaultValue="0"/>
            <SubObject subIndex="7C" name="CycleNo" objectType="7" dataType="0005" accessType="rw" PDOmapping="no" defaultValue="0"/>
            <SubObject subIndex="7D" name="CycleNo" objectType="7" dataType="0005" accessType="rw" PDOmapping="no" defaultValue="0"/>
            <SubObject subIndex="7E" name="CycleNo" objectType="7" dataType="0005" accessType="rw" PDOmapping="no" defaultValue="0"/>
            <SubObject subIndex="7F" name="CycleNo" objectType="7" dataType="0005" accessType="rw" PDOmapping="no" defaultValue="0"/>
            <SubObject subIndex="80" name="CycleNo" objectType="7" dataType="0005" accessType="rw" PDOmapping="no" defaultValue="0"/>
            <SubObject subIndex="81" name="CycleNo" objectType="7" dataType="0005" accessType="rw" PDOmapping="no" defaultValue="0"/>
            <SubObject subIndex="82" name="CycleNo" objectType="7" dataType="0005" accessType="rw" PDOmapping="no" defaultValue="0"/>
            <SubObject subIndex="83" name="CycleNo" objectType="7" dataType="0005" accessType="rw" PDOmapping="no" defaultValue="0"/>
            <SubObject subIndex="84" name="CycleNo" objectType="7" dataType="0005" accessType="rw" PDOmapping="no" defaultValue="0"/>
            <SubObject subIndex="85" name="CycleNo" objectType="7" dataType="0005" accessType="rw" PDOmapping="no" defaultValue="0"/>
            <SubObject subIndex="86" name="CycleNo" objectType="7" dataType="0005" accessType="rw" PDOmapping="no" defaultValue="0"/>
            <SubObject subIndex="87" name="CycleNo" objectType="7" dataType="0005" accessType="rw" PDOmapping="no" defaultValue="0"/>
            <SubObject subIndex="88" name="CycleNo" objectType="7" dataType="0005" accessType="rw" PDOmapping="no" defaultValue="0"/>
            <SubObject subIndex="89" name="CycleNo" objectType="7" dataType="0005" accessType="rw" PDOmapping="no" defaultValue="0"/>
            <SubObject subIndex="8A" name="CycleNo" objectType="7" dataType="0005" accessType="rw" PDOmapping="no" defaultValue="0"/>
            <SubObject subIndex="8B" name="CycleNo" objectType="7" dataType="0005" accessType="rw" PDOmapping="no" defaultValue="0"/>
            <SubObject subIndex="8C" name="CycleNo" objectType="7" dataType="0005" accessType="rw" PDOmapping="no" defaultValue="0"/>
            <SubObject subIndex="8D" name="CycleNo" objectType="7" dataType="0005" accessType="rw" PDOmapping="no" defaultValue="0"/>
            <SubObject subIndex="8E" name="CycleNo" objectType="7" dataType="0005" accessType="rw" PDOmapping="no" defaultValue="0"/>
            <SubObject subIndex="8F" name="CycleNo" objectType="7" dataType="0005" accessType="rw" PDOmapping="no" defaultValue="0"/>
            <SubObject subIndex="90" name="CycleNo" objectType="7" dataType="0005" accessType="rw" PDOmapping="no" defaultValue="0"/>
            <SubObject subIndex="91" name="CycleNo" objectType="7" dataType="0005" accessType="rw" PDOmapping="no" defaultValue="0"/>
            <SubObject subIndex="92" name="CycleNo" objectType="7" dataType="0005" accessType="rw" PDOmapping="no" defaultValue="0"/>
            <SubObject subIndex="93" name="CycleNo" objectType="7" dataType="0005" accessType="rw" PDOmapping="no" defaultValue="0"/>
            <SubObject subIndex="94" name="CycleNo" objectType="7" dataType="0005" accessType="rw" PDOmapping="no" defaultValue="0"/>
            <SubObject subIndex="95" name="CycleNo" objectType="7" dataType="0005" accessType="rw" PDOmapping="no" defaultValue="0"/>
            <SubObject subIndex="96" name="CycleNo" objectType="7" dataType="0005" accessType="rw" PDOmapping="no" defaultValue="0"/>
            <SubObject subIndex="97" name="CycleNo" objectType="7" dataType="0005" accessType="rw" PDOmapping="no" defaultValue="0"/>
            <SubObject subIndex="98" name="CycleNo" objectType="7" dataType="0005" accessType="rw" PDOmapping="no" defaultValue="0"/>
            <SubObject subIndex="99" name="CycleNo" objectType="7" dataType="0005" accessType="rw" PDOmapping="no" defaultValue="0"/>
            <SubObject subIndex="9A" name="CycleNo" objectType="7" dataType="0005" accessType="rw" PDOmapping="no" defaultValue="0"/>
            <SubObject subIndex="9B" name="CycleNo" objectType="7" dataType="0005" accessType="rw" PDOmapping="no" defaultValue="0"/>
            <SubObject subIndex="9C" name="CycleNo" objectType="7" dataType="0005" accessType="rw" PDOmapping="no" defaultValue="0"/>
            <SubObject subIndex="9D" name="CycleNo" objectType="7" dataType="0005" accessType="rw" PDOmapping="no" defaultValue="0"/>
            <SubObject subIndex="9E" name="CycleNo" objectType="7" dataType="0005" accessType="rw" PDOmapping="no" defaultValue="0"/>
            <SubObject subIndex="9F" name="CycleNo" objectType="7" dataType="0005" accessType="rw" PDOmapping="no" defaultValue="0"/>
            <SubObject subIndex="A0" name="CycleNo" objectType="7" dataType="0005" accessType="rw" PDOmapping="no" defaultValue="0"/>
            <SubObject subIndex="A1" name="CycleNo" objectType="7" dataType="0005" accessType="rw" PDOmapping="no" defaultValue="0"/>
            <SubObject subIndex="A2" name="CycleNo" objectType="7" dataType="0005" accessType="rw" PDOmapping="no" defaultValue="0"/>
            <SubObject subIndex="A3" name="CycleNo" objectType="7" dataType="0005" accessType="rw" PDOmapping="no" defaultValue="0"/>
            <SubObject subIndex="A4" name="CycleNo" objectType="7" dataType="0005" accessType="rw" PDOmapping="no" defaultValue="0"/>
            <SubObject subIndex="A5" name="CycleNo" objectType="7" dataType="0005" accessType="rw" PDOmapping="no" defaultValue="0"/>
            <SubObject subIndex="A6" name="CycleNo" objectType="7" dataType="0005" accessType="rw" PDOmapping="no" defaultValue="0"/>
            <SubObject subIndex="A7" name="CycleNo" objectType="7" dataType="0005" accessType="rw" PDOmapping="no" defaultValue="0"/>
            <SubObject subIndex="A8" name="CycleNo" objectType="7" dataType="0005" accessType="rw" PDOmapping="no" defaultValue="0"/>
            <SubObject subIndex="A9" name="CycleNo" objectType="7" dataType="0005" accessType="rw" PDOmapping="no" defaultValue="0"/>
            <SubObject subIndex="AA" name="CycleNo" objectType="7" dataType="0005" accessType="rw" PDOmapping="no" defaultValue="0"/>
            <SubObject subIndex="AB" name="CycleNo" objectType="7" dataType="0005" accessType="rw" PDOmapping="no" defaultValue="0"/>
            <SubObject subIndex="AC" name="CycleNo" objectType="7" dataType="0005" accessType="rw" PDOmapping="no" defaultValue="0"/>
            <SubObject subIndex="AD" name="CycleNo" objectType="7" dataType="0005" accessType="rw" PDOmapping="no" defaultValue="0"/>
            <SubObject subIndex="AE" name="CycleNo" objectType="7" dataType="0005" accessType="rw" PDOmapping="no" defaultValue="0"/>
            <SubObject subIndex="AF" name="CycleNo" objectType="7" dataType="0005" accessType="rw" PDOmapping="no" defaultValue="0"/>
            <SubObject subIndex="B0" name="CycleNo" objectType="7" dataType="0005" accessType="rw" PDOmapping="no" defaultValue="0"/>
            <SubObject subIndex="B1" name="CycleNo" objectType="7" dataType="0005" accessType="rw" PDOmapping="no" defaultValue="0"/>
            <SubObject subIndex="B2" name="CycleNo" objectType="7" dataType="0005" accessType="rw" PDOmapping="no" defaultValue="0"/>
            <SubObject subIndex="B3" name="CycleNo" objectType="7" dataType="0005" accessType="rw" PDOmapping="no" defaultValue="0"/>
            <SubObject subIndex="B4" name="CycleNo" objectType="7" dataType="0005" accessType="rw" PDOmapping="no" defaultValue="0"/>
            <SubObject subIndex="B5" name="CycleNo" objectType="7" dataType="0005" accessType="rw" PDOmapping="no" defaultValue="0"/>
            <SubObject subIndex="B6" name="CycleNo" objectType="7" dataType="0005" accessType="rw" PDOmapping="no" defaultValue="0"/>
            <SubObject subIndex="B7" name="CycleNo" objectType="7" dataType="0005" accessType="rw" PDOmapping="no" defaultValue="0"/>
            <SubObject subIndex="B8" name="CycleNo" objectType="7" dataType="0005" accessType="rw" PDOmapping="no" defaultValue="0"/>
            <SubObject subIndex="B9" name="CycleNo" objectType="7" dataType="0005" accessType="rw" PDOmapping="no" defaultValue="0"/>
            <SubObject subIndex="BA" name="CycleNo" objectType="7" dataType="0005" accessType="rw" PDOmapping="no" defaultValue="0"/>
            <SubObject subIndex="BB" name="CycleNo" objectType="7" dataType="0005" accessType="rw" PDOmapping="no" defaultValue="0"/>
            <SubObject subIndex="BC" name="CycleNo" objectType="7" dataType="0005" accessType="rw" PDOmapping="no" defaultValue="0"/>
            <SubObject subIndex="BD" name="CycleNo" objectType="7" dataType="0005" accessType="rw" PDOmapping="no" defaultValue="0"/>
            <SubObject subIndex="BE" name="CycleNo" objectType="7" dataType="0005" accessType="rw" PDOmapping="no" defaultValue="0"/>
            <SubObject subIndex="BF" name="CycleNo" objectType="7" dataType="0005" accessType="rw" PDOmapping="no" defaultValue="0"/>
            <SubObject subIndex="C0" name="CycleNo" objectType="7" dataType="0005" accessType="rw" PDOmapping="no" defaultValue="0"/>
            <SubObject subIndex="C1" name="CycleNo" objectType="7" dataType="0005" accessType="rw" PDOmapping="no" defaultValue="0"/>
            <SubObject subIndex="C2" name="CycleNo" objectType="7" dataType="0005" accessType="rw" PDOmapping="no" defaultValue="0"/>
            <SubObject subIndex="C3" name="CycleNo" objectType="7" dataType="0005" accessType="rw" PDOmapping="no" defaultValue="0"/>
            <SubObject subIndex="C4" name="CycleNo" objectType="7" dataType="0005" accessType="rw" PDOmapping="no" defaultValue="0"/>
            <SubObject subIndex="C5" name="CycleNo" objectType="7" dataType="0005" accessType="rw" PDOmapping="no" defaultValue="0"/>
            <SubObject subIndex="C6" name="CycleNo" objectType="7" dataType="0005" accessType="rw" PDOmapping="no" defaultValue="0"/>
            <SubObject subIndex="C7" name="CycleNo" objectType="7" dataType="0005" accessType="rw" PDOmapping="no" defaultValue="0"/>
            <SubObject subIndex="C8" name="CycleNo" objectType="7" dataType="0005" accessType="rw" PDOmapping="no" defaultValue="0"/>
            <SubObject subIndex="C9" name="CycleNo" objectType="7" dataType="0005" accessType="rw" PDOmapping="no" defaultValue="0"/>
            <SubObject subIndex="CA" name="CycleNo" objectType="7" dataType="0005" accessType="rw" PDOmapping="no" defaultValue="0"/>
            <SubObject subIndex="CB" name="CycleNo" objectType="7" dataType="0005" accessType="rw" PDOmapping="no" defaultValue="0"/>
            <SubObject subIndex="CC" name="CycleNo" objectType="7" dataType="0005" accessType="rw" PDOmapping="no" defaultValue="0"/>
            <SubObject subIndex="CD" name="CycleNo" objectType="7" dataType="0005" accessType="rw" PDOmapping="no" defaultValue="0"/>
            <SubObject subIndex="CE" name="CycleNo" objectType="7" dataType="0005" accessType="rw" PDOmapping="no" defaultValue="0"/>
            <SubObject subIndex="CF" name="CycleNo" objectType="7" dataType="0005" accessType="rw" PDOmapping="no" defaultValue="0"/>
            <SubObject subIndex="D0" name="CycleNo" objectType="7" dataType="0005" accessType="rw" PDOmapping="no" defaultValue="0"/>
            <SubObject subIndex="D1" name="CycleNo" objectType="7" dataType="0005" accessType="rw" PDOmapping="no" defaultValue="0"/>
            <SubObject subIndex="D2" name="CycleNo" objectType="7" dataType="0005" accessType="rw" PDOmapping="no" defaultValue="0"/>
            <SubObject subIndex="D3" name="CycleNo" objectType="7" dataType="0005" accessType="rw" PDOmapping="no" defaultValue="0"/>
            <SubObject subIndex="D4" name="CycleNo" objectType="7" dataType="0005" accessType="rw" PDOmapping="no" defaultValue="0"/>
            <SubObject subIndex="D5" name="CycleNo" objectType="7" dataType="0005" accessType="rw" PDOmapping="no" defaultValue="0"/>
            <SubObject subIndex="D6" name="CycleNo" objectType="7" dataType="0005" accessType="rw" PDOmapping="no" defaultValue="0"/>
            <SubObject subIndex="D7" name="CycleNo" objectType="7" dataType="0005" accessType="rw" PDOmapping="no" defaultValue="0"/>
            <SubObject subIndex="D8" name="CycleNo" objectType="7" dataType="0005" accessType="rw" PDOmapping="no" defaultValue="0"/>
            <SubObject subIndex="D9" name="CycleNo" objectType="7" dataType="0005" accessType="rw" PDOmapping="no" defaultValue="0"/>
            <SubObject subIndex="DA" name="CycleNo" objectType="7" dataType="0005" accessType="rw" PDOmapping="no" defaultValue="0"/>
            <SubObject subIndex="DB" name="CycleNo" objectType="7" dataType="0005" accessType="rw" PDOmapping="no" defaultValue="0"/>
            <SubObject subIndex="DC" name="CycleNo" objectType="7" dataType="0005" accessType="rw" PDOmapping="no" defaultValue="0"/>
            <SubObject subIndex="DD" name="CycleNo" objectType="7" dataType="0005" accessType="rw" PDOmapping="no" defaultValue="0"/>
            <SubObject subIndex="DE" name="CycleNo" objectType="7" dataType="0005" accessType="rw" PDOmapping="no" defaultValue="0"/>
            <SubObject subIndex="DF" name="CycleNo" objectType="7" dataType="0005" accessType="rw" PDOmapping="no" defaultValue="0"/>
            <SubObject subIndex="E0" name="CycleNo" objectType="7" dataType="0005" accessType="rw" PDOmapping="no" defaultValue="0"/>
            <SubObject subIndex="E1" name="CycleNo" objectType="7" dataType="0005" accessType="rw" PDOmapping="no" defaultValue="0"/>
            <SubObject subIndex="E2" name="CycleNo" objectType="7" dataType="0005" accessType="rw" PDOmapping="no" defaultValue="0"/>
            <SubObject subIndex="E3" name="CycleNo" objectType="7" dataType="0005" accessType="rw" PDOmapping="no" defaultValue="0"/>
            <SubObject subIndex="E4" name="CycleNo" objectType="7" dataType="0005" accessType="rw" PDOmapping="no" defaultValue="0"/>
            <SubObject subIndex="E5" name="CycleNo" objectType="7" dataType="0005" accessType="rw" PDOmapping="no" defaultValue="0"/>
            <SubObject subIndex="E6" name="CycleNo" objectType="7" dataType="0005" accessType="rw" PDOmapping="no" defaultValue="0"/>
            <SubObject subIndex="E7" name="CycleNo" objectType="7" dataType="0005" accessType="rw" PDOmapping="no" defaultValue="0"/>
            <SubObject subIndex="E8" name="CycleNo" objectType="7" dataType="0005" accessType="rw" PDOmapping="no" defaultValue="0"/>
            <SubObject subIndex="E9" name="CycleNo" objectType="7" dataType="0005" accessType="rw" PDOmapping="no" defaultValue="0"/>
            <SubObject subIndex="EA" name="CycleNo" objectType="7" dataType="0005" accessType="rw" PDOmapping="no" defaultValue="0"/>
            <SubObject subIndex="EB" name="CycleNo" objectType="7" dataType="0005" accessType="rw" PDOmapping="no" defaultValue="0"/>
            <SubObject subIndex="EC" name="CycleNo" objectType="7" dataType="0005" accessType="rw" PDOmapping="no" defaultValue="0"/>
            <SubObject subIndex="ED" name="CycleNo" objectType="7" dataType="0005" accessType="rw" PDOmapping="no" defaultValue="0"/>
            <SubObject subIndex="EE" name="CycleNo" objectType="7" dataType="0005" accessType="rw" PDOmapping="no" defaultValue="0"/>
            <SubObject subIndex="EF" name="CycleNo" objectType="7" dataType="0005" accessType="rw" PDOmapping="no" defaultValue="0"/>
            <SubObject subIndex="F0" name="CycleNo" objectType="7" dataType="0005" accessType="rw" PDOmapping="no" defaultValue="0"/>
            <SubObject subIndex="F1" name="CycleNo" objectType="7" dataType="0005" accessType="rw" PDOmapping="no" defaultValue="0"/>
            <SubObject subIndex="F2" name="CycleNo" objectType="7" dataType="0005" accessType="rw" PDOmapping="no" defaultValue="0"/>
            <SubObject subIndex="F3" name="CycleNo" objectType="7" dataType="0005" accessType="rw" PDOmapping="no" defaultValue="0"/>
            <SubObject subIndex="F4" name="CycleNo" objectType="7" dataType="0005" accessType="rw" PDOmapping="no" defaultValue="0"/>
            <SubObject subIndex="F5" name="CycleNo" objectType="7" dataType="0005" accessType="rw" PDOmapping="no" defaultValue="0"/>
            <SubObject subIndex="F6" name="CycleNo" objectType="7" dataType="0005" accessType="rw" PDOmapping="no" defaultValue="0"/>
            <SubObject subIndex="F7" name="CycleNo" objectType="7" dataType="0005" accessType="rw" PDOmapping="no" defaultValue="0"/>
            <SubObject subIndex="F8" name="CycleNo" objectType="7" dataType="0005" accessType="rw" PDOmapping="no" defaultValue="0"/>
            <SubObject subIndex="F9" name="CycleNo" objectType="7" dataType="0005" accessType="rw" PDOmapping="no" defaultValue="0"/>
            <SubObject subIndex="FA" name="CycleNo" objectType="7" dataType="0005" accessType="rw" PDOmapping="no" defaultValue="0"/>
            <SubObject subIndex="FB" name="CycleNo" objectType="7" dataType="0005" accessType="rw" PDOmapping="no" defaultValue="0"/>
            <SubObject subIndex="FC" name="CycleNo" objectType="7" dataType="0005" accessType="rw" PDOmapping="no" defaultValue="0"/>
            <SubObject subIndex="FD" name="CycleNo" objectType="7" dataType="0005" accessType="rw" PDOmapping="no" defaultValue="0"/>
            <SubObject subIndex="FE" name="CycleNo" objectType="7" dataType="0005" accessType="rw" PDOmapping="no" defaultValue="0"/>
          </Object>
          <Object index="1F9E" name="NMT_ResetCmd_U8" objectType="7" dataType="0005" accessType="rw" PDOmapping="no" defaultValue="255"/>

          <!-- Manufacturer Specific Profile Area (0x2000 - 0x5FFF): may freely be used by the device manufacturer -->


          <!-- Standardised Device Profile Area (0x6000 - 0x9FFF): may be used according to a CiA device profile. The profile to be used is given by NMT_DeviceType_U32 -->
          <Object index="6000" name="DigitalInput_00h_AU8" objectType="8" dataType="0005">
            <SubObject subIndex="00" name="NumberOfEntries" objectType="7" dataType="0005" accessType="const" defaultValue="4" PDOmapping="no"/>
            <SubObject subIndex="01" name="DigitalInput" objectType="7" dataType="0005" accessType="ro" PDOmapping="TPDO"/>
            <SubObject subIndex="02" name="DigitalInput" objectType="7" dataType="0005" accessType="ro" PDOmapping="TPDO"/>
            <SubObject subIndex="03" name="DigitalInput" objectType="7" dataType="0005" accessType="ro" PDOmapping="TPDO"/>
            <SubObject subIndex="04" name="DigitalInput" objectType="7" dataType="0005" accessType="ro" PDOmapping="TPDO"/>
          </Object>
          <Object index="6200" name="DigitalOutput_00h_AU8" objectType="8" dataType="0005">
            <SubObject subIndex="00" name="NumberOfEntries" objectType="7" dataType="0005" accessType="const" defaultValue="4" PDOmapping="no"/>
            <SubObject subIndex="01" name="DigitalOutput" objectType="7" dataType="0005" accessType="rw" PDOmapping="RPDO"/>
            <SubObject subIndex="02" name="DigitalOutput" objectType="7" dataType="0005" accessType="rw" PDOmapping="RPDO"/>
            <SubObject subIndex="03" name="DigitalOutput" objectType="7" dataType="0005" accessType="rw" PDOmapping="RPDO"/>
            <SubObject subIndex="04" name="DigitalOutput" objectType="7" dataType="0005" accessType="rw" PDOmapping="RPDO"/>
          </Object>
          <Object index="6400" name="AnalogueInput_00h_AI8" objectType="8" dataType="0002">
            <SubObject subIndex="00" name="NumberOfEntries" objectType="7" dataType="0005" accessType="const" defaultValue="4" PDOmapping="no"/>
            <SubObject subIndex="01" name="AnalogueInput" objectType="7" dataType="0002" accessType="ro" PDOmapping="TPDO"/>
            <SubObject subIndex="02" name="AnalogueInput" objectType="7" dataType="0002" accessType="ro" PDOmapping="TPDO"/>
            <SubObject subIndex="03" name="AnalogueInput" objectType="7" dataType="0002" accessType="ro" PDOmapping="TPDO"/>
            <SubObject subIndex="04" name="AnalogueInput" objectType="7" dataType="0002" accessType="ro" PDOmapping="TPDO"/>
          </Object>
          <Object index="6401" name="AnalogueInput_00h_AI16" objectType="8" dataType="0003">
            <SubObject subIndex="00" name="NumberOfEntries" objectType="7" dataType="0005" accessType="const" defaultValue="2" PDOmapping="no"/>
            <SubObject subIndex="01" name="AnalogueInput" objectType="7" dataType="0003" accessType="ro" PDOmapping="TPDO"/>
            <SubObject subIndex="02" name="AnalogueInput" objectType="7" dataType="0003" accessType="ro" PDOmapping="TPDO"/>
          </Object>
          <Object index="6402" name="AnalogueInput_00h_AI32" objectType="8" dataType="0004">
            <SubObject subIndex="00" name="NumberOfEntries" objectType="7" dataType="0005" accessType="const" defaultValue="1" PDOmapping="no"/>
            <SubObject subIndex="01" name="AnalogueInput" objectType="7" dataType="0004" accessType="ro" PDOmapping="TPDO"/>
          </Object>
          <Object index="6410" name="AnalogueOutput_00h_AI8" objectType="8" dataType="0002">
            <SubObject subIndex="00" name="NumberOfEntries" objectType="7" dataType="0005" accessType="const" defaultValue="4" PDOmapping="no"/>
            <SubObject subIndex="01" name="AnalogueOutput" objectType="7" dataType="0002" accessType="rw" PDOmapping="RPDO"/>
            <SubObject subIndex="02" name="AnalogueOutput" objectType="7" dataType="0002" accessType="rw" PDOmapping="RPDO"/>
            <SubObject subIndex="03" name="AnalogueOutput" objectType="7" dataType="0002" accessType="rw" PDOmapping="RPDO"/>
            <SubObject subIndex="04" name="AnalogueOutput" objectType="7" dataType="0002" accessType="rw" PDOmapping="RPDO"/>
          </Object>
          <Object index="6411" name="AnalogueOutput_00h_AI16" objectType="8" dataType="0003">
            <SubObject subIndex="00" name="NumberOfEntries" objectType="7" dataType="0005" accessType="const" defaultValue="2" PDOmapping="no"/>
            <SubObject subIndex="01" name="AnalogueOutput" objectType="7" dataType="0003" accessType="rw" PDOmapping="RPDO"/>
            <SubObject subIndex="02" name="AnalogueOutput" objectType="7" dataType="0003" accessType="rw" PDOmapping="RPDO"/>
          </Object>
          <Object index="6412" name="AnalogueOutput_00h_AI32" objectType="8" dataType="0004">
            <SubObject subIndex="00" name="NumberOfEntries" objectType="7" dataType="0005" accessType="const" defaultValue="1" PDOmapping="no"/>
            <SubObject subIndex="01" name="AnalogueOutput" objectType="7" dataType="0004" accessType="rw" PDOmapping="RPDO"/>
          </Object>
        </ObjectList>
      </ApplicationLayers>
      <TransportLayers/>
      <NetworkManagement>
        <GeneralFeatures
          DLLFeatureMN="false"
          NMTBootTimeNotActive="9000000"
          NMTCycleTimeMin="400"
          NMTCycleTimeMax="4294967295"
          NMTErrorEntries="2"
          NWLIPSupport="false"
          PHYExtEPLPorts="2"
          PHYHubIntegrated="true"
          SDOServer="true"
          SDOMaxConnections="2"
          SDOMaxParallelConnections="2"
          SDOCmdWriteAllByIndex="false"
          SDOCmdReadAllByIndex="false"
          SDOCmdWriteByName="false"
          SDOCmdReadByName="false"
          SDOCmdWriteMultParam="false"
          NMTFlushArpEntry="false"
          NMTNetHostNameSet="false"
          PDORPDOChannels="3"
          PDORPDOChannelObjects="25"
          PDOSelfReceipt="false"
          PDOTPDOChannelObjects="25"
        />
        <CNFeatures
          DLLCNFeatureMultiplex="true"
          DLLCNPResChaining="true"
          NMTCNSoC2PReq="0"
        />
        <Diagnostic/>
      </NetworkManagement>
    </ProfileBody>
  </ISO15745Profile>
</ISO15745ProfileContainer><|MERGE_RESOLUTION|>--- conflicted
+++ resolved
@@ -78,13 +78,8 @@
       fileCreator="Bernecker+Rainer Industrie-Elektronik Ges.m.b.H."
       fileCreationDate="2011-04-01"
       fileCreationTime="10:00:00+02:00"
-<<<<<<< HEAD
       fileModificationDate="2015-02-24"
       fileModificationTime="13:10:00+02:00"
-=======
-      fileModificationDate="2015-04-23"
-      fileModificationTime="13:00:00+02:00"
->>>>>>> aad0acad
       fileModifiedBy="Bernecker+Rainer Industrie-Elektronik Ges.m.b.H."
       fileVersion="01.00"
       supportedLanguages="en">
@@ -94,11 +89,7 @@
         <productName>openPOWERLINK device</productName>
         <version versionType="HW">1.00</version>
         <version versionType="SW">1.00</version>
-<<<<<<< HEAD
         <version versionType="FW">OPLK V2.2.0</version>
-=======
-        <version versionType="FW">OPLK V2.1.2</version>
->>>>>>> aad0acad
       </DeviceIdentity>
       <DeviceFunction>
         <capabilities>
@@ -135,13 +126,8 @@
       fileCreator="Bernecker+Rainer Industrie-Elektronik Ges.m.b.H."
       fileCreationDate="2011-04-01"
       fileCreationTime="10:00:00+02:00"
-<<<<<<< HEAD
       fileModificationDate="2015-05-24"
       fileModificationTime="13:10:00+02:00"
-=======
-      fileModificationDate="2015-04-23"
-      fileModificationTime="13:00:00+02:00"
->>>>>>> aad0acad
       fileModifiedBy="Bernecker+Rainer Industrie-Elektronik Ges.m.b.H."
       fileVersion="01.00"
       supportedLanguages="en">
@@ -242,20 +228,12 @@
           <Object index="1006" name="NMT_CycleLen_U32" objectType="7" dataType="0007" accessType="rw" PDOmapping="no" defaultValue="1000"/>
           <Object index="1008" name="NMT_ManufactDevName_VS" objectType="7" dataType="0009" accessType="const" PDOmapping="no" defaultValue="openPOWERLINK device"/>
           <Object index="1009" name="NMT_ManufactHwVers_VS" objectType="7" dataType="0009" accessType="const" PDOmapping="no" defaultValue="1.00"/>
-<<<<<<< HEAD
           <Object index="100A" name="NMT_ManufactSwVers_VS" objectType="7" dataType="0009" accessType="const" PDOmapping="no" defaultValue="OPLK V2.2.0"/>
-=======
-          <Object index="100A" name="NMT_ManufactSwVers_VS" objectType="7" dataType="0009" accessType="const" PDOmapping="no" defaultValue="OPLK V2.1.2"/>
->>>>>>> aad0acad
           <Object index="1018" name="NMT_IdentityObject_REC" objectType="9">
             <SubObject subIndex="00" name="NumberOfEntries" objectType="7" dataType="0005" accessType="const" PDOmapping="no" defaultValue="4"/>
             <SubObject subIndex="01" name="VendorId_U32" objectType="7" dataType="0007" accessType="const" PDOmapping="no" defaultValue="0x00000000"/>
             <SubObject subIndex="02" name="ProductCode_U32" objectType="7" dataType="0007" accessType="const" PDOmapping="no" defaultValue="0x00000000"/>
-<<<<<<< HEAD
             <SubObject subIndex="03" name="RevisionNo_U32" objectType="7" dataType="0007" accessType="const" PDOmapping="no" defaultValue="0x00020002"/>
-=======
-            <SubObject subIndex="03" name="RevisionNo_U32" objectType="7" dataType="0007" accessType="const" PDOmapping="no" defaultValue="0x00020001"/>
->>>>>>> aad0acad
             <SubObject subIndex="04" name="SerialNo_U32" objectType="7" dataType="0007" accessType="const" PDOmapping="no"/>
           </Object>
           <Object index="1020" name="CFM_VerifyConfiguration_REC" objectType="9">
