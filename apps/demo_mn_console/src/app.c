/**
********************************************************************************
\file   app.c

\brief  Demo MN application which implements a running light

This file contains a demo application for digital input/output data.
It implements a running light on the digital outputs. The speed of
the running light is controlled by the read digital inputs.

\ingroup module_demo_mn_console
*******************************************************************************/

/*------------------------------------------------------------------------------
Copyright (c) 2015, Bernecker+Rainer Industrie-Elektronik Ges.m.b.H. (B&R)
Copyright (c) 2013, SYSTEC electronik GmbH
Copyright (c) 2013, Kalycito Infotech Private Ltd.
All rights reserved.

Redistribution and use in source and binary forms, with or without
modification, are permitted provided that the following conditions are met:
    * Redistributions of source code must retain the above copyright
      notice, this list of conditions and the following disclaimer.
    * Redistributions in binary form must reproduce the above copyright
      notice, this list of conditions and the following disclaimer in the
      documentation and/or other materials provided with the distribution.
    * Neither the name of the copyright holders nor the
      names of its contributors may be used to endorse or promote products
      derived from this software without specific prior written permission.

THIS SOFTWARE IS PROVIDED BY THE COPYRIGHT HOLDERS AND CONTRIBUTORS "AS IS" AND
ANY EXPRESS OR IMPLIED WARRANTIES, INCLUDING, BUT NOT LIMITED TO, THE IMPLIED
WARRANTIES OF MERCHANTABILITY AND FITNESS FOR A PARTICULAR PURPOSE ARE
DISCLAIMED. IN NO EVENT SHALL COPYRIGHT HOLDERS BE LIABLE FOR ANY
DIRECT, INDIRECT, INCIDENTAL, SPECIAL, EXEMPLARY, OR CONSEQUENTIAL DAMAGES
(INCLUDING, BUT NOT LIMITED TO, PROCUREMENT OF SUBSTITUTE GOODS OR SERVICES;
LOSS OF USE, DATA, OR PROFITS; OR BUSINESS INTERRUPTION) HOWEVER CAUSED AND
ON ANY THEORY OF LIABILITY, WHETHER IN CONTRACT, STRICT LIABILITY, OR TORT
(INCLUDING NEGLIGENCE OR OTHERWISE) ARISING IN ANY WAY OUT OF THE USE OF THIS
SOFTWARE, EVEN IF ADVISED OF THE POSSIBILITY OF SUCH DAMAGE.
------------------------------------------------------------------------------*/

//------------------------------------------------------------------------------
// includes
//------------------------------------------------------------------------------
#include <oplk/oplk.h>
#include <oplk/debugstr.h>

#include <eventlog/eventlog.h>

#include "app.h"
#include "xap.h"

//============================================================================//
//            G L O B A L   D E F I N I T I O N S                             //
//============================================================================//

//------------------------------------------------------------------------------
// const defines
//------------------------------------------------------------------------------
#define DEFAULT_MAX_CYCLE_COUNT 20      // 6 is very fast
#define APP_LED_COUNT_1         8       // number of LEDs for CN1
#define APP_LED_MASK_1          (1 << (APP_LED_COUNT_1 - 1))
#define MAX_NODES               255

//------------------------------------------------------------------------------
// module global vars
//------------------------------------------------------------------------------

//------------------------------------------------------------------------------
// global function prototypes
//------------------------------------------------------------------------------

//============================================================================//
//            P R I V A T E   D E F I N I T I O N S                           //
//============================================================================//

//------------------------------------------------------------------------------
// const defines
//------------------------------------------------------------------------------

//------------------------------------------------------------------------------
// local types
//------------------------------------------------------------------------------
typedef struct
{
    UINT            leds;
    UINT            ledsOld;
    UINT            input;
    UINT            inputOld;
    UINT            period;
    int             toggle;
} APP_NODE_VAR_T;

//------------------------------------------------------------------------------
// local vars
//------------------------------------------------------------------------------
static int                  usedNodeIds_l[] = {1, 32, 110, 0};
static UINT                 cnt_l;
static APP_NODE_VAR_T       nodeVar_l[MAX_NODES];
static PI_IN*               pProcessImageIn_l;
static PI_OUT*              pProcessImageOut_l;

//------------------------------------------------------------------------------
// local function prototypes
//------------------------------------------------------------------------------
static tOplkError initProcessImage(void);

//============================================================================//
//            P U B L I C   F U N C T I O N S                                 //
//============================================================================//

//------------------------------------------------------------------------------
/**
\brief  Initialize the synchronous data application

The function initializes the synchronous data application

\return The function returns a tOplkError error code.

\ingroup module_demo_mn_console
*/
//------------------------------------------------------------------------------
tOplkError initApp(void)
{
    tOplkError ret = kErrorOk;
    int        i;

    cnt_l = 0;

    for (i = 0; (i < MAX_NODES) && (usedNodeIds_l[i] != 0); i++)
    {
        nodeVar_l[i].leds = 0;
        nodeVar_l[i].ledsOld = 0;
        nodeVar_l[i].input = 0;
        nodeVar_l[i].inputOld = 0;
        nodeVar_l[i].toggle = 0;
        nodeVar_l[i].period = 0;
    }

    ret = initProcessImage();

    return ret;
}

//------------------------------------------------------------------------------
/**
\brief  Shutdown the synchronous data application

The function shuts down the synchronous data application

\return The function returns a tOplkError error code.

\ingroup module_demo_mn_console
*/
//------------------------------------------------------------------------------
void shutdownApp(void)
{
    tOplkError          ret = kErrorOk;

    ret = oplk_freeProcessImage();
    if (ret != kErrorOk)
    {
        fprintf(stderr, "oplk_freeProcessImage() failed with \"%s\" (0x%04x)\n",
                debugstr_getRetValStr(ret), ret);
    }
}

//------------------------------------------------------------------------------
/**
\brief  Synchronous data handler

The function implements the synchronous data handler.

\return The function returns a tOplkError error code.

\ingroup module_demo_mn_console
*/
//------------------------------------------------------------------------------
tOplkError processSync(void)
{
    tOplkError          ret = kErrorOk;
    int                 i;

    ret = oplk_waitSyncEvent(100000);
    if (ret != kErrorOk)
        return ret;

    ret = oplk_exchangeProcessImageOut();
    if (ret != kErrorOk)
        return ret;

    cnt_l++;

    nodeVar_l[0].input = pProcessImageOut_l->CN1_M00_DigitalInput_00h_AU8_DigitalInput;
    nodeVar_l[1].input = pProcessImageOut_l->CN32_M00_DigitalInput_00h_AU8_DigitalInput;
    nodeVar_l[2].input = pProcessImageOut_l->CN110_M00_DigitalInput_00h_AU8_DigitalInput;

    for (i = 0; (i < MAX_NODES) && (usedNodeIds_l[i] != 0); i++)
    {
        /* Running LEDs */
        /* period for LED flashing determined by inputs */
        nodeVar_l[i].period = (nodeVar_l[i].input == 0) ? 1 : (nodeVar_l[i].input * 20);
        if (cnt_l % nodeVar_l[i].period == 0)
        {
            if (nodeVar_l[i].leds == 0x00)
            {
                nodeVar_l[i].leds = 0x1;
                nodeVar_l[i].toggle = 1;
            }
            else
            {
                if (nodeVar_l[i].toggle)
                {
                    nodeVar_l[i].leds <<= 1;
                    if (nodeVar_l[i].leds == APP_LED_MASK_1)
                    {
                        nodeVar_l[i].toggle = 0;
                    }
                }
                else
                {
                    nodeVar_l[i].leds >>= 1;
                    if (nodeVar_l[i].leds == 0x01)
                    {
                        nodeVar_l[i].toggle = 1;
                    }
                }
            }
        }

        if (nodeVar_l[i].input != nodeVar_l[i].inputOld)
        {
            nodeVar_l[i].inputOld = nodeVar_l[i].input;
        }

        if (nodeVar_l[i].leds != nodeVar_l[i].ledsOld)
        {
            nodeVar_l[i].ledsOld = nodeVar_l[i].leds;
        }
    }

    pProcessImageIn_l->CN1_M00_DigitalOutput_00h_AU8_DigitalOutput = nodeVar_l[0].leds;
    pProcessImageIn_l->CN32_M00_DigitalOutput_00h_AU8_DigitalOutput = nodeVar_l[1].leds;
    pProcessImageIn_l->CN110_M00_DigitalOutput_00h_AU8_DigitalOutput = nodeVar_l[2].leds;

    ret = oplk_exchangeProcessImageIn();

    return ret;
}

//============================================================================//
//            P R I V A T E   F U N C T I O N S                               //
//============================================================================//
/// \name Private Functions
/// \{

//------------------------------------------------------------------------------
/**
\brief  Initialize process image

The function initializes the process image of the application.

\return The function returns a tOplkError error code.
*/
//------------------------------------------------------------------------------
static tOplkError initProcessImage(void)
{
    tOplkError      ret = kErrorOk;

    printf("Initializing process image...\n");
<<<<<<< HEAD
    printf("Size of process image: Input = %ld Output = %ld\n", sizeof(PI_IN), sizeof(PI_OUT));
    eventlog_printMessage(kEventlogLevelInfo, kEventlogCategoryGeneric,
                        "Allocating process image: Input:%d Output:%d", sizeof(PI_IN), sizeof(PI_OUT));

=======
    printf("Size of input process image: %lu\n", (ULONG)sizeof(PI_IN));
    printf("Size of output process image: %lu\n", (ULONG)sizeof(PI_OUT));
>>>>>>> da93e178
    ret = oplk_allocProcessImage(sizeof(PI_IN), sizeof(PI_OUT));
    if (ret != kErrorOk)
    {
        return ret;
    }

    pProcessImageIn_l = (PI_IN*)oplk_getProcessImageIn();
    pProcessImageOut_l = (PI_OUT*)oplk_getProcessImageOut();

    ret = oplk_setupProcessImage();

    return ret;
}

/// \}<|MERGE_RESOLUTION|>--- conflicted
+++ resolved
@@ -269,15 +269,10 @@
     tOplkError      ret = kErrorOk;
 
     printf("Initializing process image...\n");
-<<<<<<< HEAD
     printf("Size of process image: Input = %ld Output = %ld\n", sizeof(PI_IN), sizeof(PI_OUT));
     eventlog_printMessage(kEventlogLevelInfo, kEventlogCategoryGeneric,
                         "Allocating process image: Input:%d Output:%d", sizeof(PI_IN), sizeof(PI_OUT));
 
-=======
-    printf("Size of input process image: %lu\n", (ULONG)sizeof(PI_IN));
-    printf("Size of output process image: %lu\n", (ULONG)sizeof(PI_OUT));
->>>>>>> da93e178
     ret = oplk_allocProcessImage(sizeof(PI_IN), sizeof(PI_OUT));
     if (ret != kErrorOk)
     {
