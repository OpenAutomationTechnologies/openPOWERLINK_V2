--- conflicted
+++ resolved
@@ -438,20 +438,11 @@
     }
 
     printf("Stack is in state off ... Shutdown\n");
-<<<<<<< HEAD
     eventlog_printMessage(kEventlogLevelInfo, kEventlogCategoryControl,
                           "Stack is in state off ... Shutdown openPOWERLINK");
 
     oplk_destroy();
     oplk_exit();
-=======
-    ret = oplk_shutdown();
-    if (ret != kErrorOk)
-    {
-        fprintf(stderr, "oplk_shutdown() failed with \"%s\" (0x%04x)\n",
-                debugstr_getRetValStr(ret), ret);
-    }
->>>>>>> da93e178
 }
 
 //------------------------------------------------------------------------------
