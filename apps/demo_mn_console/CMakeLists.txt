################################################################################
#
# CMake file of CiA 302 MN console demo application
#
# Copyright (c) 2014, Bernecker+Rainer Industrie-Elektronik Ges.m.b.H. (B&R)
# All rights reserved.
#
# Redistribution and use in source and binary forms, with or without
# modification, are permitted provided that the following conditions are met:
#     * Redistributions of source code must retain the above copyright
#       notice, this list of conditions and the following disclaimer.
#     * Redistributions in binary form must reproduce the above copyright
#       notice, this list of conditions and the following disclaimer in the
#       documentation and/or other materials provided with the distribution.
#     * Neither the name of the copyright holders nor the
#       names of its contributors may be used to endorse or promote products
#       derived from this software without specific prior written permission.
#
# THIS SOFTWARE IS PROVIDED BY THE COPYRIGHT HOLDERS AND CONTRIBUTORS "AS IS" AND
# ANY EXPRESS OR IMPLIED WARRANTIES, INCLUDING, BUT NOT LIMITED TO, THE IMPLIED
# WARRANTIES OF MERCHANTABILITY AND FITNESS FOR A PARTICULAR PURPOSE ARE
# DISCLAIMED. IN NO EVENT SHALL COPYRIGHT HOLDERS BE LIABLE FOR ANY
# DIRECT, INDIRECT, INCIDENTAL, SPECIAL, EXEMPLARY, OR CONSEQUENTIAL DAMAGES
# (INCLUDING, BUT NOT LIMITED TO, PROCUREMENT OF SUBSTITUTE GOODS OR SERVICES;
# LOSS OF USE, DATA, OR PROFITS; OR BUSINESS INTERRUPTION) HOWEVER CAUSED AND
# ON ANY THEORY OF LIABILITY, WHETHER IN CONTRACT, STRICT LIABILITY, OR TORT
# (INCLUDING NEGLIGENCE OR OTHERWISE) ARISING IN ANY WAY OUT OF THE USE OF THIS
# SOFTWARE, EVEN IF ADVISED OF THE POSSIBILITY OF SUCH DAMAGE.
################################################################################

################################################################################
# Setup project and generic options

PROJECT(demo_mn_console C)
MESSAGE(STATUS "Configuring demo_mn_console")

CMAKE_MINIMUM_REQUIRED (VERSION 2.8.7)

INCLUDE(../common/cmake/options.cmake)

################################################################################
# Setup project files and definitions

SET(OBJDICT CiA302-4_MN)        # Set object dictionary to use
FIND_OPLK_LIBRARY("mn")         # Find suitable openPOWERLINK library

SET(CFG_CFM ON CACHE BOOL "Use Configuration Manager (CFM)")

SET(CFG_DEMO_PROJECT "Demo_3CN" CACHE STRING
        "Valid projects are Demo_3CN, Demo_RMN_3CN")
SET_PROPERTY(CACHE CFG_DEMO_PROJECT PROPERTY STRINGS Demo_3CN Demo_RMN_3CN)

# Set generic sources and include directories for this demo
SET(DEMO_SOURCES
    ${DEMO_SOURCE_DIR}/main.c
    ${DEMO_SOURCE_DIR}/app.c
    ${DEMO_SOURCE_DIR}/event.c
    ${CONTRIB_SOURCE_DIR}/console/printlog.c
    ${CONTRIB_SOURCE_DIR}/getopt/getopt.c
    )

INCLUDE_DIRECTORIES(
    ${DEMO_SOURCE_DIR}
    )

ADD_DEFINITIONS(-DCONFIG_MN)

################################################################################
# Setup compile definitions depending on configuration

IF(CFG_CFM)
    ADD_DEFINITIONS(-DCONFIG_INCLUDE_CFM)
ENDIF()

# PCAP is used for directlink or userspace daemon
IF (CFG_KERNEL_STACK_DIRECTLINK OR CFG_KERNEL_STACK_USERSPACE_DAEMON)
    ADD_DEFINITIONS(-DCONFIG_USE_PCAP)
    SET (DEMO_SOURCES ${DEMO_SOURCES} ${COMMON_SOURCE_DIR}/pcap/pcap-console.c)
ENDIF (CFG_KERNEL_STACK_DIRECTLINK OR CFG_KERNEL_STACK_USERSPACE_DAEMON)

IF (CFG_KERNEL_STACK_DIRECTLINK)
    UNSET (CFG_DEMO_MN_CONSOLE_USE_SYNCTHREAD CACHE)
    ADD_DEFINITIONS(-DCONFIG_KERNELSTACK_DIRECTLINK)
ELSE (CFG_KERNEL_STACK_DIRECTLINK)
    OPTION (CFG_DEMO_MN_CONSOLE_USE_SYNCTHREAD "Create separate thread for syncronous data exchange" ON)
    IF (CFG_DEMO_MN_CONSOLE_USE_SYNCTHREAD)
        ADD_DEFINITIONS(-DCONFIG_USE_SYNCTHREAD)
    ENDIF (CFG_DEMO_MN_CONSOLE_USE_SYNCTHREAD)
ENDIF (CFG_KERNEL_STACK_DIRECTLINK)

################################################################################
# Setup the architecture specific definitions

IF(CMAKE_SYSTEM_NAME STREQUAL "Linux")
    include(linux.cmake)
ELSEIF(CMAKE_SYSTEM_NAME STREQUAL "Windows")
    include (windows.cmake)
ELSE()
    MESSAGE(FATAL_ERROR "System ${CMAKE_SYSTEM_NAME} is not supported!")
ENDIF()

################################################################################
# Group Source Files

SOURCE_GROUP("Demo Sources" FILES ${DEMO_SOURCES})
SOURCE_GROUP("Architecture Specific Sources" FILES ${DEMO_ARCH_SOURCES})

################################################################################
# Set the executable

ADD_EXECUTABLE(demo_mn_console ${DEMO_SOURCES} ${DEMO_ARCH_SOURCES} ${CMAKE_CURRENT_BINARY_DIR}/mnobd.cdc)
SET_PROPERTY(TARGET demo_mn_console
             PROPERTY COMPILE_DEFINITIONS_DEBUG DEBUG;DEF_DEBUG_LVL=${CFG_DEBUG_LVL})

<<<<<<< HEAD
ADD_CUSTOM_COMMAND(OUTPUT ${CMAKE_BINARY_DIR}/mnobd.cdc
                   COMMAND ${CMAKE_COMMAND} -E copy ${OPENCONFIG_PROJ_DIR}/${CFG_DEMO_PROJECT}/output/mnobd.cdc ${CMAKE_BINARY_DIR}/mnobd.cdc
                   DEPENDS ${OPENCONFIG_PROJ_DIR}/${CFG_DEMO_PROJECT}/output/mnobd.cdc
=======
ADD_CUSTOM_COMMAND(OUTPUT ${CMAKE_CURRENT_BINARY_DIR}/mnobd.cdc
                   COMMAND ${CMAKE_COMMAND} -E copy ${OPENCONFIG_PROJ_DIR}/Demo_3CN/output/mnobd.cdc ${CMAKE_CURRENT_BINARY_DIR}/mnobd.cdc
                   DEPENDS ${OPENCONFIG_PROJ_DIR}/Demo_3CN/output/mnobd.cdc
>>>>>>> aad0acad
                   VERBATIM
                   )

################################################################################
# Libraries to link

TARGET_LINK_LIBRARIES(demo_mn_console optimized ${OPLKLIB} debug ${OPLKLIB_DEBUG})
TARGET_LINK_LIBRARIES(demo_mn_console ${ARCH_LIBRARIES})

################################################################################
# Installation rules

INSTALL(TARGETS demo_mn_console RUNTIME DESTINATION ${CMAKE_PROJECT_NAME})
INSTALL(FILES ${CMAKE_CURRENT_BINARY_DIR}/mnobd.cdc DESTINATION ${CMAKE_PROJECT_NAME})
<|MERGE_RESOLUTION|>--- conflicted
+++ resolved
@@ -112,15 +112,9 @@
 SET_PROPERTY(TARGET demo_mn_console
              PROPERTY COMPILE_DEFINITIONS_DEBUG DEBUG;DEF_DEBUG_LVL=${CFG_DEBUG_LVL})
 
-<<<<<<< HEAD
-ADD_CUSTOM_COMMAND(OUTPUT ${CMAKE_BINARY_DIR}/mnobd.cdc
-                   COMMAND ${CMAKE_COMMAND} -E copy ${OPENCONFIG_PROJ_DIR}/${CFG_DEMO_PROJECT}/output/mnobd.cdc ${CMAKE_BINARY_DIR}/mnobd.cdc
+ADD_CUSTOM_COMMAND(OUTPUT ${CMAKE_CURRENT_BINARY_DIR}/mnobd.cdc
+                   COMMAND ${CMAKE_COMMAND} -E copy ${OPENCONFIG_PROJ_DIR}/${CFG_DEMO_PROJECT}/output/mnobd.cdc ${CMAKE_CURRENT_BINARY_DIR}/mnobd.cdc
                    DEPENDS ${OPENCONFIG_PROJ_DIR}/${CFG_DEMO_PROJECT}/output/mnobd.cdc
-=======
-ADD_CUSTOM_COMMAND(OUTPUT ${CMAKE_CURRENT_BINARY_DIR}/mnobd.cdc
-                   COMMAND ${CMAKE_COMMAND} -E copy ${OPENCONFIG_PROJ_DIR}/Demo_3CN/output/mnobd.cdc ${CMAKE_CURRENT_BINARY_DIR}/mnobd.cdc
-                   DEPENDS ${OPENCONFIG_PROJ_DIR}/Demo_3CN/output/mnobd.cdc
->>>>>>> aad0acad
                    VERBATIM
                    )
 
