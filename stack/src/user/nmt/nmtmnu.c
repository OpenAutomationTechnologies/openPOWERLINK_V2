--- conflicted
+++ resolved
@@ -2943,9 +2943,6 @@
 
     // update expected NMT state with the one that results
     // from the sent NMT command
-<<<<<<< HEAD
-    bNmtState = (UINT8)(nodeNmtState_p & 0xFF);
-=======
     destinationNmtState = (UINT8)(nodeNmtState_p & 0xFF);
 
     if (nodeNmtState_p == kNmtCsPreOperational2)
@@ -2971,7 +2968,6 @@
             return -1;
         }
     }
->>>>>>> 7ce15c36
 
     // write object 0x1F8F NMT_MNNodeExpState_AU8
     *pRet_p = obd_writeEntry(0x1F8F, nodeId_p, &destinationNmtState, 1);
