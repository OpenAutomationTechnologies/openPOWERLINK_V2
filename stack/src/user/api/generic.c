/**
********************************************************************************
\file   generic.c

\brief  Generic API functions

This file contains the implementation of the generic API functions.

\ingroup module_api
*******************************************************************************/

/*------------------------------------------------------------------------------
Copyright (c) 2014, Bernecker+Rainer Industrie-Elektronik Ges.m.b.H. (B&R)
Copyright (c) 2013, SYSTEC electronic GmbH
All rights reserved.

Redistribution and use in source and binary forms, with or without
modification, are permitted provided that the following conditions are met:
    * Redistributions of source code must retain the above copyright
      notice, this list of conditions and the following disclaimer.
    * Redistributions in binary form must reproduce the above copyright
      notice, this list of conditions and the following disclaimer in the
      documentation and/or other materials provided with the distribution.
    * Neither the name of the copyright holders nor the
      names of its contributors may be used to endorse or promote products
      derived from this software without specific prior written permission.

THIS SOFTWARE IS PROVIDED BY THE COPYRIGHT HOLDERS AND CONTRIBUTORS "AS IS" AND
ANY EXPRESS OR IMPLIED WARRANTIES, INCLUDING, BUT NOT LIMITED TO, THE IMPLIED
WARRANTIES OF MERCHANTABILITY AND FITNESS FOR A PARTICULAR PURPOSE ARE
DISCLAIMED. IN NO EVENT SHALL COPYRIGHT HOLDERS BE LIABLE FOR ANY
DIRECT, INDIRECT, INCIDENTAL, SPECIAL, EXEMPLARY, OR CONSEQUENTIAL DAMAGES
(INCLUDING, BUT NOT LIMITED TO, PROCUREMENT OF SUBSTITUTE GOODS OR SERVICES;
LOSS OF USE, DATA, OR PROFITS; OR BUSINESS INTERRUPTION) HOWEVER CAUSED AND
ON ANY THEORY OF LIABILITY, WHETHER IN CONTRACT, STRICT LIABILITY, OR TORT
(INCLUDING NEGLIGENCE OR OTHERWISE) ARISING IN ANY WAY OUT OF THE USE OF THIS
SOFTWARE, EVEN IF ADVISED OF THE POSSIBILITY OF SUCH DAMAGE.
------------------------------------------------------------------------------*/

//------------------------------------------------------------------------------
// includes
//------------------------------------------------------------------------------
#include <stddef.h>
#include <limits.h>

#include <common/oplkinc.h>
#include <common/target.h>
#include <common/ami.h>
#include <user/ctrlu.h>
#include <user/nmtu.h>
#include <user/dllucal.h>
#include <user/eventu.h>
#include <user/pdoucal.h>
#include <oplk/obd.h>
#include <oplk/sdo.h>

#if defined(CONFIG_INCLUDE_CFM)
#include <user/cfmu.h>
#endif

#if defined(CONFIG_INCLUDE_SDOC)
#include <user/sdocom.h>
#endif

#if defined(CONFIG_INCLUDE_NMT_MN)
#include <user/nmtmnu.h>
#include <user/identu.h>
#endif

#include <common/target.h>
#include <common/memmap.h>

#if (CONFIG_OBD_USE_LOAD_CONCISEDCF != FALSE)
#include <oplk/obdcdc.h>
#endif


//============================================================================//
//            G L O B A L   D E F I N I T I O N S                             //
//============================================================================//

//------------------------------------------------------------------------------
// const defines
//------------------------------------------------------------------------------

//------------------------------------------------------------------------------
// module global vars
//------------------------------------------------------------------------------

//------------------------------------------------------------------------------
// global function prototypes
//------------------------------------------------------------------------------


//============================================================================//
//            P R I V A T E   D E F I N I T I O N S                           //
//============================================================================//

//------------------------------------------------------------------------------
// const defines
//------------------------------------------------------------------------------

//------------------------------------------------------------------------------
// local types
//------------------------------------------------------------------------------

//------------------------------------------------------------------------------
// local vars
//------------------------------------------------------------------------------

//------------------------------------------------------------------------------
// local function prototypes
//------------------------------------------------------------------------------

#if defined(CONFIG_INCLUDE_SDOC)
static tOplkError cbSdoCon(tSdoComFinished* pSdoComFinished_p);
#endif
static tOplkError cbReceivedAsnd(tFrameInfo *pFrameInfo_p);
#if defined(CONFIG_INCLUDE_VETH)
static tOplkError cbReceivedEth(tFrameInfo* pFrameInfo_p);
#endif

//============================================================================//
//            P U B L I C   F U N C T I O N S                                 //
//============================================================================//

//------------------------------------------------------------------------------
/**
\brief  Initialize the openPOWERLINK stack

The function initializes the openPOWERLINK stack. After the stack is initialized
the application must start it by performing a software reset. This is done by
sending the NMT event \ref kNmtEventSwReset. The event can be sent by calling
\b oplk_execNmtCommand(kNmtEventSwReset).

\param  pInitParam_p            Pointer to the init parameters. The init
                                parameters must be set by the application.

\return The function returns a \ref tOplkError error code.
\retval kErrorOk                Stack was successfully initialized.
\retval Other                   Error occurred while initializing the openPOWERLINK stack.

\ingroup module_api
*/
//------------------------------------------------------------------------------
tOplkError oplk_init(tOplkApiInitParam* pInitParam_p)
{
    tOplkError          ret;

    target_init();

    if ((ret = ctrlu_init()) != kErrorOk)
    {
        target_cleanup();
        return ret;
    }

    if (memmap_init() != kMemMapOk)
    {
        target_cleanup();
        return kErrorNoResource;
    }

    ret = ctrlu_initStack(pInitParam_p);
    if (ret != kErrorOk)
        return ret;

    return ret;
}

//------------------------------------------------------------------------------
/**
\brief  Shutdown the openPOWERLINK stack

The function shuts down the openPOWERLINK stack. Before shutting down the stack
it should be stopped by sending the NMT command kNmtEventSwitchOff. The command
can be sent by calling oplk_execNmtCommand(kNmtEventSwitchOff);

\return The function returns a \ref tOplkError error code.
\retval kErrorOk          Stack was successfully shut down.
\retval Other             Error occurred while shutting down the openPOWERLINK stack.

\ingroup module_api
*/
//------------------------------------------------------------------------------
tOplkError oplk_shutdown(void)
{
<<<<<<< HEAD
    tOplkError          ret;

    ret = ctrlu_shutdownStack();
    ctrlu_exit();
    memmap_shutdown();
    target_cleanup();
=======
    tOplkError          ret = kErrorApiNotInitialized;
>>>>>>> 812203d8

    if (ctrlu_stackIsInitialized())
    {
        ret = ctrlu_shutdownStack();
        ctrlu_exit();
        target_cleanup();
    }
    return ret;
}

//------------------------------------------------------------------------------
/**
\brief  Execute an NMT command

The function executes an NMT command, i.e. post the NMT event to the NMT module.
NMT commands which are not appropriate in the current NMT state are silently
ignored. Please keep in mind that the NMT state may change until the NMT command
is actually executed.

\param  nmtEvent_p              NMT command to send.

\return The function returns a \ref tOplkError error code.

\ingroup module_api
*/
//------------------------------------------------------------------------------
tOplkError oplk_execNmtCommand(tNmtEvent nmtEvent_p)
{
    tOplkError      ret = kErrorOk;

    if (!ctrlu_stackIsInitialized())
        return kErrorApiNotInitialized;

    ret = nmtu_postNmtEvent(nmtEvent_p);
    return ret;
}

//------------------------------------------------------------------------------
/**
\brief  Link application variable into the OD

The function links an array of application variables onto the specified object
in the object dictionary (OD).

\param  objIndex_p          Index of the object to link the variable to.
\param  pVar_p              Pointer to the application variable that should be
                            linked.
\param  pVarEntries_p       Pointer to the number of entries to link. The function
                            stores the number of actually used entries at this
                            location.
\param  pEntrySize_p        Pointer to the size of one entry. If the size is
                            zero, the actual size will be read from the object
                            dictionary. The function stores the entire size of
                            all linked entries at this location.
\param  firstSubindex_p     Specifies the first subindex to be linked.

\return The function returns a \ref tOplkError error code.
\retval kErrorOk                  The variables are successfully linked to the
                                  object dictionary.
\retval kErrorObdIndexNotExist    The object index does not exist in the object
                                  dictionary.
\retval kErrorObdSubindexNotExist The subindex does not exist in the object
                                  dictionary.

\ingroup module_api
*/
//------------------------------------------------------------------------------
tOplkError oplk_linkObject(UINT objIndex_p, void* pVar_p, UINT* pVarEntries_p,
                           tObdSize* pEntrySize_p, UINT firstSubindex_p)
{
    UINT8           varEntries;
    UINT8           indexEntries;
    UINT8 MEM*      pData;
    UINT            subindex;
    tVarParam       varParam;
    tObdSize        entrySize;
    tObdSize        usedSize;

    tOplkError      ret = kErrorOk;

    if (!ctrlu_stackIsInitialized())
        return kErrorApiNotInitialized;

    if ((pVar_p == NULL) || (pVarEntries_p == NULL) || (*pVarEntries_p == 0) || (pEntrySize_p == NULL))
        return kErrorApiInvalidParam;

    pData      = (UINT8 MEM*)pVar_p;
    varEntries = (UINT8)*pVarEntries_p;
    usedSize   = 0;

    // init varParam structure with default values
    varParam.index = objIndex_p;
    varParam.validFlag = kVarValidAll;

    if (firstSubindex_p != 0)
    {   // check if object exists by reading subindex 0x00,
        // because user wants to link a variable to a subindex unequal 0x00
        // read number of entries
        entrySize = (tObdSize)sizeof(indexEntries);
        ret = obd_readEntry(objIndex_p, 0x00, (void*)&indexEntries, &entrySize);
        if ((ret != kErrorOk) || (indexEntries == 0x00))
        {
            // Object doesn't exist or invalid entry number
            DEBUG_LVL_ERROR_TRACE("%s() Object %04x not existing\n", __func__, objIndex_p);
            return kErrorObdIndexNotExist;
        }
    }
    else
    {   // user wants to link a variable to subindex 0x00 -> that's OK
        indexEntries = 0;
    }

    // Correct number of entries if number read from OD is greater than the specified number.
    // This is done in order to avoid setting more entries than there are subindexes in
    // the object.
    if ((indexEntries > (varEntries + firstSubindex_p - 1)) && (varEntries != 0x00))
    {
        indexEntries = (UINT8)(varEntries + firstSubindex_p - 1);
    }

    // map entries
    for (subindex = firstSubindex_p; subindex <= indexEntries; subindex++)
    {
        // if passed entry size is 0, then get size from OD
        if (*pEntrySize_p == 0x00)
        {
            if ((entrySize = obd_getDataSize(objIndex_p, subindex)) == 0x00)
            {
                // invalid entry size (maybe object doesn't exist or entry of type DOMAIN is empty)
                return kErrorObdSubindexNotExist;
            }
        }
        else
        {   // use passed entry size
            entrySize = *pEntrySize_p;
        }

        varParam.subindex = subindex;
        varParam.size = entrySize;
        varParam.pData = pData;

        usedSize += entrySize;
        pData += entrySize;

        if ((ret = obd_defineVar(&varParam)) != kErrorOk)
            break;
    }

    // set number of mapped entries and entry size
    *pVarEntries_p = ((indexEntries - firstSubindex_p) + 1);
    *pEntrySize_p = usedSize;
    return ret;
}

//------------------------------------------------------------------------------
/**
\brief  Read entry from object dictionary

The function reads the specified entry from the object dictionary of the specified
node. If this node is a remote node, it performs an SDO transfer. In such case this
function returns kErrorApiTaskDeferred and the application is informed via the
event callback function when the task is completed.

\param  pSdoComConHdl_p     A pointer to the SDO connection handle. It may be
                            NULL in case of local OD access.
\param  nodeId_p            Node ID of the node to read. If node ID is 0, the
                            local OD will be read.
\param  index_p             The index of the object to read.
\param  subindex_p          The subindex of the object to read.
\param  pDstData_le_p       Pointer where to store the read data. The data is in
                            little endian byte order.
\param  pSize_p             Pointer to the size of the buffer. For local reads
                            the function stores the size of the object at this
                            location.
\param  sdoType_p           The type of the SDO transfer (SDO over ASnd, SDO over
                            UDP or SDO over PDO)
\param  pUserArg_p          User defined argument which will be passed to the
                            event callback function.

\return The function returns a \ref tOplkError error code.
\retval kErrorOk          Entry was successfully read from OD.
\retval Other             Error occurred while reading the OD.

\ingroup module_api
*/
//------------------------------------------------------------------------------
tOplkError oplk_readObject(tSdoComConHdl* pSdoComConHdl_p, UINT nodeId_p, UINT index_p,
                           UINT subindex_p, void* pDstData_le_p, UINT* pSize_p,
                           tSdoType sdoType_p, void* pUserArg_p)
{
    tOplkError      ret = kErrorOk;
    tObdSize        obdSize;

    if (!ctrlu_stackIsInitialized())
        return kErrorApiNotInitialized;

    if ((index_p == 0) || (pDstData_le_p == NULL) || (pSize_p == NULL) || (*pSize_p == 0))
        return kErrorApiInvalidParam;

    if (nodeId_p == 0 || nodeId_p == obd_getNodeId())
    {   // local OD access can be performed
        obdSize = (tObdSize)*pSize_p;
        ret = obd_readEntryToLe(index_p, subindex_p, pDstData_le_p, &obdSize);
        *pSize_p = (UINT)obdSize;
    }
    else
    {   // perform SDO transfer
#if defined(CONFIG_INCLUDE_SDOC)
        tSdoComTransParamByIndex transParamByIndex;

        // check if application provides space for handle
        if (pSdoComConHdl_p == NULL)
            return kErrorApiInvalidParam;

#if defined(CONFIG_INCLUDE_CFM)
        if (cfmu_isSdoRunning(nodeId_p))
            return kErrorApiSdoBusyIntern;
#endif

        // init command layer connection
        ret = sdocom_defineConnection(pSdoComConHdl_p, nodeId_p, sdoType_p);
        if ((ret != kErrorOk) && (ret != kErrorSdoComHandleExists))
        {
            return ret;
        }

        transParamByIndex.pData = pDstData_le_p;
        transParamByIndex.sdoAccessType = kSdoAccessTypeRead;
        transParamByIndex.sdoComConHdl = *pSdoComConHdl_p;
        transParamByIndex.dataSize = *pSize_p;
        transParamByIndex.index = index_p;
        transParamByIndex.subindex = subindex_p;
        transParamByIndex.pfnSdoFinishedCb = cbSdoCon;
        transParamByIndex.pUserArg = pUserArg_p;

        if ((ret = sdocom_initTransferByIndex(&transParamByIndex)) != kErrorOk)
            return ret;

        ret = kErrorApiTaskDeferred;

#else
        ret = kErrorApiInvalidParam;
#endif
    }
    return ret;
}

//------------------------------------------------------------------------------
/**
\brief  Write entry to object dictionary

The function writes the specified entry to the object dictionary of the specified
node. If this node is a remote node, it performs an SDO transfer. In such case this
function returns kErrorApiTaskDeferred and the application is informed via the
event callback function when the task is completed.

\param  pSdoComConHdl_p     A pointer to the SDO connection handle. It may be
                            NULL in case of local OD access.
\param  nodeId_p            Node ID of the node to write. If node ID is 0, the
                            local OD will be read.
\param  index_p             The index of the object to write.
\param  subindex_p          The subindex of the object to write.
\param  pSrcData_le_p       Pointer to data. The data must be in little endian
                            byte order.
\param  size_p              Size of the data to write.
\param  sdoType_p           The type of the SDO transfer (SDO over ASnd, SDO over
                            UDP or SDO over PDO)
\param  pUserArg_p          User defined argument which will be passed to the
                            event callback function.

\return The function returns a \ref tOplkError error code.
\retval kErrorOk          Entry was successfully written to the OD.
\retval Other             Error occurred while writing to the OD.

\ingroup module_api
*/
//------------------------------------------------------------------------------
tOplkError oplk_writeObject(tSdoComConHdl* pSdoComConHdl_p, UINT nodeId_p, UINT index_p,
                            UINT subindex_p, void* pSrcData_le_p, UINT size_p,
                            tSdoType sdoType_p, void* pUserArg_p)
{
    tOplkError      ret = kErrorOk;

    if (!ctrlu_stackIsInitialized())
        return kErrorApiNotInitialized;

    if ((index_p == 0) || (pSrcData_le_p == NULL) || (size_p == 0))
        return kErrorApiInvalidParam;

    if (nodeId_p == 0 || nodeId_p == obd_getNodeId())
    {   // local OD access can be performed
        ret = obd_writeEntryFromLe(index_p, subindex_p, pSrcData_le_p, size_p);
    }
    else
    {   // perform SDO transfer
#if defined(CONFIG_INCLUDE_SDOC)
        tSdoComTransParamByIndex transParamByIndex;

        // check if application provides space for handle
        if (pSdoComConHdl_p == NULL)
            return kErrorApiInvalidParam;

#if defined(CONFIG_INCLUDE_CFM)
        if (cfmu_isSdoRunning(nodeId_p))
            return kErrorApiSdoBusyIntern;
#endif
        // d.k.: How to recycle command layer connection?
        //       Try to redefine it, which will return kErrorSdoComHandleExists
        //       and the existing command layer handle.
        //       If the returned handle is busy, sdocom_initTransferByIndex()
        //       will return with error.

        // init command layer connection
        ret = sdocom_defineConnection(pSdoComConHdl_p, nodeId_p, sdoType_p);
        if ((ret != kErrorOk) && (ret != kErrorSdoComHandleExists))
            return ret;

        transParamByIndex.pData = pSrcData_le_p;
        transParamByIndex.sdoAccessType = kSdoAccessTypeWrite;
        transParamByIndex.sdoComConHdl = *pSdoComConHdl_p;
        transParamByIndex.dataSize = size_p;
        transParamByIndex.index = index_p;
        transParamByIndex.subindex = subindex_p;
        transParamByIndex.pfnSdoFinishedCb = cbSdoCon;
        transParamByIndex.pUserArg = pUserArg_p;

        if ((ret = sdocom_initTransferByIndex(&transParamByIndex)) != kErrorOk)
            return ret;

        ret = kErrorApiTaskDeferred;

#else
        ret = kErrorApiInvalidParam;
#endif
    }
    return ret;
}

//------------------------------------------------------------------------------
/**
\brief  Free SDO channel

The function frees the specified SDO channel. It must be called when the SDO
channel to a remote node is not needed anymore. This may be done in the event
callback function when the last SDO transfer to a remote node has completed.

\param  sdoComConHdl_p      The SDO connection handle.

\return The function returns a \ref tOplkError error code.
\retval kErrorOk          SDO channel was successfully freed.
\retval Other             Error occurred while freeing the SDO channel.

\ingroup module_api
*/
//------------------------------------------------------------------------------
tOplkError oplk_freeSdoChannel(tSdoComConHdl sdoComConHdl_p)
{
    tOplkError      ret = kErrorOk;

    if (!ctrlu_stackIsInitialized())
        return kErrorApiNotInitialized;

#if defined(CONFIG_INCLUDE_SDOC)

#if defined(CONFIG_INCLUDE_CFM)
    if (cfmu_isSdoRunning(sdocom_getNodeId(sdoComConHdl_p)))
    {
        ret = kErrorApiSdoBusyIntern;
    }
    else
#endif
    {
        // delete command layer connection
        ret = sdocom_undefineConnection(sdoComConHdl_p);
    }
#else
    ret = kErrorApiInvalidParam;
#endif
    return ret;
}

//------------------------------------------------------------------------------
/**
\brief  Abort an SDO transfer

The function aborts the running SDO transfer on the specified SDO channel.

\param  sdoComConHdl_p      The SDO connection handle.
\param  abortCode_p         The abort code which shall be sent to the remote
                            node.

\return The function returns a \ref tOplkError error code.
\retval kErrorOk          SDO transfer was successfully freed.
\retval Other             Error occurred while aborting the SDO transfer.

\ingroup module_api
*/
//------------------------------------------------------------------------------
tOplkError oplk_abortSdo(tSdoComConHdl sdoComConHdl_p, UINT32 abortCode_p)
{
    tOplkError      ret = kErrorOk;

    if (!ctrlu_stackIsInitialized())
        return kErrorApiNotInitialized;

#if defined(CONFIG_INCLUDE_SDOC)

#if defined(CONFIG_INCLUDE_CFM)
    if (cfmu_isSdoRunning(sdocom_getNodeId(sdoComConHdl_p)))
    {
        ret = kErrorApiSdoBusyIntern;
    }
    else
#endif
    {
        ret = sdocom_abortTransfer(sdoComConHdl_p, abortCode_p);
    }
#else
    ret = kErrorApiInvalidParam;
#endif

    return ret;
}

//------------------------------------------------------------------------------
/**
\brief  Read entry from local object dictionary

The function reads the specified entry from the local object dictionary.

\param  index_p             The index of the object to read.
\param  subindex_p          The subindex of the object to read.
\param  pDstData_p          Pointer where to store the read data. The data is in
                            platform byte order.
\param  pSize_p             Pointer to the size of the buffer. The function
                            stores the size of the object at this location.

\return The function returns a \ref tOplkError error code.
\retval kErrorOk          Entry was successfully read from local OD.
\retval Other             Error occurred while reading the OD.

\ingroup module_api
*/
//------------------------------------------------------------------------------
tOplkError oplk_readLocalObject(UINT index_p, UINT subindex_p, void* pDstData_p,
                                UINT* pSize_p)
{
    tOplkError      ret = kErrorOk;
    tObdSize        obdSize;

    if (!ctrlu_stackIsInitialized())
        return kErrorApiNotInitialized;

    obdSize = (tObdSize)*pSize_p;
    ret = obd_readEntry(index_p, subindex_p, pDstData_p, &obdSize);
    *pSize_p = (UINT)obdSize;

    return ret;
}

//------------------------------------------------------------------------------
/**
\brief  Write entry to local object dictionary

The function writes the specified entry to the local object dictionary.

\param  index_p             The index of the object to write.
\param  subindex_p          The subindex of the object to write.
\param  pSrcData_p          Pointer to data. The data must be in platform byte
                            order.
\param  size_p              Size of the data to write.

\return The function returns a \ref tOplkError error code.
\retval kErrorOk          Entry was successfully written to local OD.
\retval Other             Error occurred while writing to the OD.

\ingroup module_api
*/
//------------------------------------------------------------------------------
tOplkError oplk_writeLocalObject(UINT index_p, UINT subindex_p, void* pSrcData_p,
                                 UINT size_p)
{
    if (!ctrlu_stackIsInitialized())
        return kErrorApiNotInitialized;

    return obd_writeEntry(index_p, subindex_p, pSrcData_p, (tObdSize)size_p);
}

//------------------------------------------------------------------------------
/**
\brief  Send a generic ASnd frame

The function sends a generic ASnd frame to the specified node. The function
queues the frame into the generic ASnd queue and immediately returns. The
sending of the frame is then controlled by the asynchronous scheduler.

\param  dstNodeId_p         Destination Node ID to send the ASnd frame to.
\param  pAsndFrame_p        Pointer to ASnd frame which should be sent.
\param  asndSize_p          Size of ASnd frame to send. The size contains the
                            service ID and the payload. The size cannot
                            exceed the maximum asynchronous size configured
                            in AsyncMTU.

\return The function returns a \ref tOplkError error code.
\retval kErrorOk          The ASnd frame was successfully queued into the
                          generic ASnd buffer.
\retval Other             Error occurred while adding the ASnd frame into
                          the generic ASnd buffer.

\ingroup module_api
*/
//------------------------------------------------------------------------------
tOplkError oplk_sendAsndFrame(UINT8 dstNodeId_p, tAsndFrame* pAsndFrame_p,
                              size_t asndSize_p)
{
    tOplkError      ret;
    tFrameInfo      frameInfo;
    BYTE            buffer[C_DLL_MAX_ASYNC_MTU];
    UINT            frameSize;
    UINT16          asyncMtu;
    tObdSize        obdSize;

    if (!ctrlu_stackIsInitialized())
        return kErrorApiNotInitialized;

    // Calculate size of frame (Asnd data + header)
    frameSize = asndSize_p + offsetof(tPlkFrame, data);

    // Check for correct input
    if ((pAsndFrame_p == NULL) || (frameSize >= sizeof(buffer)))
        return kErrorReject;

    // Check size against configured AsyncMTU value
    obdSize = sizeof(UINT16);
    ret = obd_readEntry(0x1F98, 8, &asyncMtu, &obdSize);
    if (ret != kErrorOk)
        return kErrorReject;

    if (asndSize_p > asyncMtu)
        return kErrorReject;

    // Set up frame info
    frameInfo.frameSize = frameSize;
    frameInfo.pFrame = (tPlkFrame*)buffer;

    // Copy Asnd data
    OPLK_MEMSET(frameInfo.pFrame, 0x00, frameInfo.frameSize);
    OPLK_MEMCPY(&frameInfo.pFrame->data.asnd, pAsndFrame_p, asndSize_p);

    // Fill in additional data (SrcNodeId is filled by DLL if it is set to 0)
    ami_setUint8Le(&frameInfo.pFrame->messageType, (UINT8)kMsgTypeAsnd);
    ami_setUint8Le(&frameInfo.pFrame->dstNodeId, (UINT8)dstNodeId_p);
    ami_setUint8Le(&frameInfo.pFrame->srcNodeId, (UINT8)0);

    // Request frame transmission
    ret = dllucal_sendAsyncFrame(&frameInfo, kDllAsyncReqPrioGeneric);

    return ret;
}

//------------------------------------------------------------------------------
/**
\brief  Send an Ethernet frame

The function sends an Ethernet frame with generic priority. The given frame's
EtherType must be set to a valid pattern unequal 0x0000 and 0x88AB. The lower
layer inserts the node's MAC address if the source MAC address is set to 0.

\param  pFrame_p        Pointer to frame which should be sent.
\param  frameSize_p     Size of frame which should be sent.
                        The size shall include Ethernet header and payload
                        (e.g. min. Ethernet frame 14 byte + 46 byte = 60 byte).

\return The function returns a \ref tOplkError error code.
\retval kErrorOk                Ethernet frame was successfully sent.
\retval kErrorInvalidOperation  EtherType set in frame is invalid.
\retval Other                   Error occurred while sending the Ethernet frame.

\ingroup module_api
*/
//------------------------------------------------------------------------------
tOplkError oplk_sendEthFrame(tPlkFrame* pFrame_p, UINT frameSize_p)
{
    tOplkError  ret = kErrorOk;
    tFrameInfo  frameInfo;
    UINT16      etherType;

    // Check for correct input
    if ((pFrame_p == NULL) || (frameSize_p > C_DLL_MAX_ETH_FRAME))
        return kErrorReject;

    etherType = ami_getUint16Be(&pFrame_p->etherType);
    if ((etherType == 0) || (etherType == C_DLL_ETHERTYPE_EPL))
        return kErrorInvalidOperation;

    // Set frame info
    frameInfo.frameSize = frameSize_p;
    frameInfo.pFrame = pFrame_p;

    // Forward frame to DLLuCAL
    ret = dllucal_sendAsyncFrame(&frameInfo, kDllAsyncReqPrioGeneric);

    return ret;
}

//------------------------------------------------------------------------------
/**
\brief  Set forwarding of received ASnd frames

The function enables or disables the forwarding of received ASnd frames
to the application.

\param  serviceId_p         The ASnd service ID for which the forwarding will
                            be set.
\param  filterType_p        Specifies which types of ASnd frames should be
                            received. Could be none, unicast or all frames.

\return The function returns a \ref tOplkError error code.
\retval kErrorOk          Forwarding was successfully set.
\retval Other             Error occurred while setting ASnd forwarding.

\ingroup module_api
*/
//------------------------------------------------------------------------------
tOplkError oplk_setAsndForward(UINT8 serviceId_p, tOplkApiAsndFilter filterType_p)
{
    tOplkError          ret;
    tDllAsndFilter      dllFilter;

    if (!ctrlu_stackIsInitialized())
        return kErrorApiNotInitialized;

    // Map API filter types to stack internal filter types
    switch (filterType_p)
    {
        case tOplkApiAsndFilterLocal:
            dllFilter = kDllAsndFilterLocal;
            break;

        case tOplkApiAsndFilterAny:
            dllFilter = kDllAsndFilterAny;
            break;

        default:
        case tOplkApiAsndFilterNone:
            dllFilter = kDllAsndFilterNone;
            break;
    }

    ret = dllucal_regAsndService((tDllAsndServiceId)serviceId_p,
                                 cbReceivedAsnd, dllFilter);

    return ret;
}

//------------------------------------------------------------------------------
/**
\brief  Set forwarding of received non-POWERLINK Ethernet frames

The function enables or disables the forwarding of received non-POWERLINK
Ethernet frames to the application.

\param  fEnable_p           Enable received Ethernet frame forwarding with TRUE.
                            Disable received Ethernet frame forwarding with FALSE.

\return The function returns a \ref tOplkError error code.
\retval kErrorOk                Forwarding was successfully set.
\retval kErrorIllegalInstance   Virtual Ethernet is not enabled.
\retval Other                   Error occurred while setting Ethernet forwarding.

\ingroup module_api
*/
//------------------------------------------------------------------------------
tOplkError oplk_setNonPlkForward(BOOL fEnable_p)
{
    tOplkError ret;

#if defined(CONFIG_INCLUDE_VETH)
    if (fEnable_p)
        ret = dllucal_regNonPlkHandler(cbReceivedEth);
    else
        ret = dllucal_regNonPlkHandler(NULL);
#else
    UNUSED_PARAMETER(fEnable_p);
    ret = kErrorIllegalInstance;
#endif

    return ret;
}

//------------------------------------------------------------------------------
/**
\brief  Post user defined event

The function posts user-defined events to event processing thread, i.e. calls
user event callback function with event \ref kOplkApiEventUserDef. This function
is thread safe and is meant for synchronization.

\param  pUserArg_p          User defined pointer.

\return The function returns a \ref tOplkError error code.
\retval kErrorOk          Event was successfully posted.
\retval Other             Error while posting the event.

\ingroup module_api
*/
//------------------------------------------------------------------------------
tOplkError oplk_postUserEvent(void* pUserArg_p)
{
    tOplkError  ret;
    tEvent      event;

    if (!ctrlu_stackIsInitialized())
        return kErrorApiNotInitialized;

    event.eventSink = kEventSinkApi;
    event.netTime.nsec = 0;
    event.netTime.sec = 0;
    event.eventType = kEventTypeApiUserDef;
    event.pEventArg = &pUserArg_p;
    event.eventArgSize = sizeof(pUserArg_p);

    ret = eventu_postEvent(&event);

    return ret;
}

//------------------------------------------------------------------------------
/**
\brief  Trigger NMT state change

The function triggers a NMT state change by sending the specified node command
for the specified node.

\param  nodeId_p            The Node ID for which the node command will be executed.
\param  nodeCommand_p       The Node command to execute.

\note   The function is only used on an MN. On a CN it always returns
        \ref kErrorApiInvalidParam.

\return The function returns a \ref tOplkError error code.
\retval kErrorOk          NMT node command was successfully sent.
\retval Other             Error occurred while sending NMT node command.

\ingroup module_api
*/
//------------------------------------------------------------------------------
tOplkError oplk_triggerMnStateChange(UINT nodeId_p, tNmtNodeCommand nodeCommand_p)
{
    if (!ctrlu_stackIsInitialized())
        return kErrorApiNotInitialized;

#if defined(CONFIG_INCLUDE_NMT_MN)
    return nmtmnu_triggerStateChange(nodeId_p, nodeCommand_p);
#else
    UNUSED_PARAMETER(nodeId_p);
    UNUSED_PARAMETER(nodeCommand_p);

    return kErrorApiInvalidParam;
#endif
}

//------------------------------------------------------------------------------
/**
\brief  Set CDC buffer

The function sets the concise device description (CDC) buffer to be used by
the stack to read the configuration. It can be used instead of
oplk_setCdcFilename() when no file system is available (e.g. on an
embedded system).

\param  pCdc_p          Pointer to the concise device description.
\param  cdcSize_p       Size of the concise device description

\note   The function is only used if the CDC functionality is included in the
        openPOWERLINK stack.

\see oplk_setCdcFilename()

\return The function returns a \ref tOplkError error code.
\retval kErrorOk                    The buffer has successfully been set.
\retval kErrorApiInvalidParam       The function is not available due to missing
                                    CDC module.

\ingroup module_api
*/
//------------------------------------------------------------------------------
tOplkError oplk_setCdcBuffer(BYTE* pCdc_p, UINT cdcSize_p)
{
    if (!ctrlu_stackIsInitialized())
        return kErrorApiNotInitialized;

#if (CONFIG_OBD_USE_LOAD_CONCISEDCF != FALSE)
    obdcdc_setBuffer(pCdc_p, cdcSize_p);
    return kErrorOk;
#else
    UNUSED_PARAMETER(pCdc_p);
    UNUSED_PARAMETER(cdcSize_p);

    return kErrorApiInvalidParam;
#endif
}

//------------------------------------------------------------------------------
/**
\brief  Set CDC filename

The function sets the concise device description (CDC) file to be used by
the stack to read the configuration.

\param  pCdcFilename_p  Filename to be used for reading the concise device
                        description.

\note   The function is only used if the CDC functionality is included in the
        openPOWERLINK stack.

\see oplk_setCdcBuffer()

\return The function returns a \ref tOplkError error code.
\retval kErrorOk                    The filename has successfully been set.
\retval kErrorApiInvalidParam       The function is not available due to missing
                                    CDC module.

\ingroup module_api
*/
//------------------------------------------------------------------------------
tOplkError oplk_setCdcFilename(char* pCdcFilename_p)
{
    if (!ctrlu_stackIsInitialized())
        return kErrorApiNotInitialized;

#if (CONFIG_OBD_USE_LOAD_CONCISEDCF != FALSE)
    obdcdc_setFilename(pCdcFilename_p);
    return kErrorOk;
#else
    UNUSED_PARAMETER(pCdcFilename_p);

    return kErrorApiInvalidParam;
#endif
}

//------------------------------------------------------------------------------
/**
\brief  Stack process function

The process function is used in single threaded environments e.g. without any OS.
It gives processing time to several tasks in the openPOWERLINK stack.

\return The function returns a \ref tOplkError error code.

\ingroup module_api
*/
//------------------------------------------------------------------------------
tOplkError oplk_process(void)
{
    if (!ctrlu_stackIsInitialized())
        return kErrorApiNotInitialized;

    return ctrlu_processStack();
}

//------------------------------------------------------------------------------
/**
\brief Check if kernel stack is alive

The function checks if the kernel part of the stack is alive.

\return Returns the status of the kernel stack.
\retval TRUE        The kernel stack is alive.
\retval FALSE       The kernel stack is dead.

\ingroup module_api
*/
//------------------------------------------------------------------------------
BOOL oplk_checkKernelStack(void)
{
    if (!ctrlu_stackIsInitialized())
        return FALSE;

    return ctrlu_checkKernelStack();
}

//------------------------------------------------------------------------------
/**
\brief Wait for sync event

The function waits for a sync event. It blocks until the sync event occurred or
the specified timeout elapsed.

\note In a single process solution where the whole stack is linked to the
      application, the function immediately returns! In this case, the
      application must register its sync function as callback function so that
      it is directly called from the stack (see pfnCbSync in
      \ref tOplkApiInitParam).

\param  timeout_p       Specifies a timeout in microseconds. If 0 it waits
                        forever.

\return The function returns a \ref tOplkError error code.
\retval kErrorOk            The sync event occurred.
\retval kErrorGeneralError  An error or timeout occurred while waiting for the
                            sync event.

\ingroup module_api
*/
//------------------------------------------------------------------------------
tOplkError oplk_waitSyncEvent(ULONG timeout_p)
{
    if (!ctrlu_stackIsInitialized())
        return kErrorApiNotInitialized;

    return pdoucal_waitSyncEvent(timeout_p);
}

//------------------------------------------------------------------------------
/**
\brief  Get IdentResponse of node

The function returns the stored IdentResponse frame of the specified node.

\param  nodeId_p            Node ID of which to get the Ident Response frame.
\param  ppIdentResponse_p   Pointer to store the address of the IdentResponse
                            frame.

\note   The function is only used on an MN. On a CN it returns always
        \ref kErrorApiInvalidParam.

\return The function returns a \ref tOplkError error code.

\ingroup module_api
*/
//------------------------------------------------------------------------------
tOplkError oplk_getIdentResponse(UINT nodeId_p, tIdentResponse** ppIdentResponse_p)
{
    if (!ctrlu_stackIsInitialized())
        return kErrorApiNotInitialized;

#if defined(CONFIG_INCLUDE_NMT_MN)
    return identu_getIdentResponse(nodeId_p, ppIdentResponse_p);
#else

    UNUSED_PARAMETER(nodeId_p);
    UNUSED_PARAMETER(ppIdentResponse_p);

    return kErrorApiInvalidParam;
#endif
}

//------------------------------------------------------------------------------
/**
\brief  Get Ethernet Interface MAC address

The function provides the Ethernet Interface MAC address used by the
Ethernet controller.

\param  pMacAddr_p      Pointer to memory buffer which is used to copy the MAC
                        address into. The memory buffer must have a size of
                        6 bytes!

\return The function returns a \ref tOplkError error code.

\ingroup module_api
*/
//------------------------------------------------------------------------------
tOplkError oplk_getEthMacAddr(UINT8* pMacAddr_p)
{
    tOplkError ret = kErrorOk;

    if (pMacAddr_p != NULL)
        OPLK_MEMCPY(pMacAddr_p, ctrlu_getEthMacAddr(), 6);
    else
        ret = kErrorInvalidOperation;

    return ret;
}

//------------------------------------------------------------------------------
/**
\brief  Trigger PRes forward

The function triggers the forwarding of a PRes frame from Node \p nodeId_p
to the application. It can be used by the application for diagnosis purpose
(e.g. conformance test). After request "one" PRes frame form the specified
node will be forwarded to the application. The PRes frame is forwarded by
a \ref kOplkApiEventReceivedPres event. The application has to handle this event
to get the frame.

\param  nodeId_p            Node ID of which to get the PRes frame.

\return The function returns a \ref tOplkError error code.

\ingroup module_api
*/
//------------------------------------------------------------------------------
tOplkError oplk_triggerPresForward(UINT nodeId_p)
{
#if defined(CONFIG_INCLUDE_NMT_MN) && defined(CONFIG_INCLUDE_PRES_FORWARD)
    tEvent      event;

    event.eventSink     = kEventSinkDllk;
    event.netTime.nsec  = 0;
    event.netTime.sec   = 0;
    event.eventType     = kEventTypeRequPresForward;
    event.pEventArg     = &nodeId_p;
    event.eventArgSize  = sizeof(nodeId_p);

    return eventu_postEvent(&event);
#else
    UNUSED_PARAMETER(nodeId_p);
    return kErrorApiInvalidParam;
#endif
}

//============================================================================//
//            P R I V A T E   F U N C T I O N S                               //
//============================================================================//
/// \name Private Functions
/// \{

//------------------------------------------------------------------------------
/**
\brief  Callback function for SDO transfers

The function implements the callback function for SDO transfers. It will be
registered for an SDO transfer. When it is called by the SDO stack it sends an
SDO event to the application.

\param  pSdoComFinished_p   SDO parameter.

\return The function returns a \ref tOplkError error code.
*/
//------------------------------------------------------------------------------
#if defined(CONFIG_INCLUDE_SDOC)
static tOplkError cbSdoCon(tSdoComFinished* pSdoComFinished_p)
{
    tOplkError          ret = kErrorOk;
    tOplkApiEventArg    eventArg;

    eventArg.sdoInfo = *pSdoComFinished_p;
    ret = ctrlu_callUserEventCallback(kOplkApiEventSdo, &eventArg);
    return ret;
}
#endif

//------------------------------------------------------------------------------
/**
\brief  Callback function for received ASnds

The function implements the callback function to handle received ASnd frames.
Frames will be forwarded to the application by sending a user event.

\param  pFrameInfo_p   Pointer to information about the received frame.

\return The function returns a \ref tOplkError error code.
*/
//------------------------------------------------------------------------------
static tOplkError cbReceivedAsnd(tFrameInfo* pFrameInfo_p)
{
    tOplkError              ret = kErrorOk;
    UINT                    asndOffset;
    tOplkApiEventArg        apiEventArg;
    tOplkApiEventType       eventType;

    // Check for correct input
    asndOffset = offsetof(tPlkFrame, data.asnd);

    if ((pFrameInfo_p->frameSize <= asndOffset + 1) ||
        (pFrameInfo_p->frameSize > C_DLL_MAX_ASYNC_MTU))
        return kErrorReject;

    // Forward received ASnd frame
    apiEventArg.receivedAsnd.pFrame = pFrameInfo_p->pFrame;
    apiEventArg.receivedAsnd.frameSize = pFrameInfo_p->frameSize;

    eventType = kOplkApiEventReceivedAsnd;
    ret = ctrlu_callUserEventCallback(eventType, &apiEventArg);
    return ret;
}

#if defined(CONFIG_INCLUDE_VETH)
//------------------------------------------------------------------------------
/**
\brief  Callback function for received Ethernet frames

The function implements the callback function to handle received Ethernet frames.
Frames will be forwarded to the application by sending a user event.

\param  pFrameInfo_p   Pointer to information about the received frame.

\return The function returns a \ref tOplkError error code.
*/
//------------------------------------------------------------------------------
static tOplkError cbReceivedEth(tFrameInfo* pFrameInfo_p)
{
    tOplkError          ret = kErrorOk;
    tOplkApiEventArg    eventArg;

    eventArg.receivedEth.pFrame = pFrameInfo_p->pFrame;
    eventArg.receivedEth.frameSize = pFrameInfo_p->frameSize;

    ret = ctrlu_callUserEventCallback(kOplkApiEventReceivedNonPlk, &eventArg);

    return ret;
}
#endif

/// \}<|MERGE_RESOLUTION|>--- conflicted
+++ resolved
@@ -185,21 +185,13 @@
 //------------------------------------------------------------------------------
 tOplkError oplk_shutdown(void)
 {
-<<<<<<< HEAD
-    tOplkError          ret;
-
-    ret = ctrlu_shutdownStack();
-    ctrlu_exit();
-    memmap_shutdown();
-    target_cleanup();
-=======
     tOplkError          ret = kErrorApiNotInitialized;
->>>>>>> 812203d8
 
     if (ctrlu_stackIsInitialized())
     {
         ret = ctrlu_shutdownStack();
         ctrlu_exit();
+        memmap_shutdown();
         target_cleanup();
     }
     return ret;
