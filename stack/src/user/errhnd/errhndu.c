--- conflicted
+++ resolved
@@ -119,11 +119,7 @@
 //------------------------------------------------------------------------------
 tOplkError errhndu_init(void)
 {
-<<<<<<< HEAD
     tOplkError  ret;
-=======
-    tOplkError      ret = kErrorOk;
->>>>>>> 29dde1fd
 
     ret = errhnducal_init(&instance_l.errorObjects);
     if (ret != kErrorOk)
