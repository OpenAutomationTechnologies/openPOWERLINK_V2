--- conflicted
+++ resolved
@@ -122,13 +122,9 @@
     if (pfnReceiveCb_p != NULL)
         sdoAsndInstance_l.pfnSdoAsySeqCb = pfnReceiveCb_p;
     else
-<<<<<<< HEAD
-        return kErrorSdoUdpMissCb;
-=======
     {
         return kErrorSdoUdpMissCb; //TODO: Wrong error code?
     }
->>>>>>> 29dde1fd
 
     ret = dllucal_regAsndService(kDllAsndSdo, sdoAsndCb, kDllAsndFilterLocal);
 
@@ -240,15 +236,9 @@
                             tPlkFrame* pSrcData_p,
                             UINT32 dataSize_p)
 {
-<<<<<<< HEAD
     tOplkError  ret;
     UINT        array;
     tFrameInfo  frameInfo;
-=======
-    tOplkError      ret = kErrorOk;
-    UINT            array;
-    tFrameInfo      frameInfo;
->>>>>>> 29dde1fd
 
     array = (sdoConHandle_p & ~SDO_ASY_HANDLE_MASK);
 
