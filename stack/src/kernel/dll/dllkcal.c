/**
********************************************************************************
\file   dllkcal.c

\brief  Kernel DLL CAL module

This file contains the kernel DLL CAL module.

\ingroup module_dllkcal
*******************************************************************************/
/*------------------------------------------------------------------------------
Copyright (c) 2013, SYSTEC electronic GmbH
Copyright (c) 2016, Bernecker+Rainer Industrie-Elektronik Ges.m.b.H. (B&R)
All rights reserved.

Redistribution and use in source and binary forms, with or without
modification, are permitted provided that the following conditions are met:
    * Redistributions of source code must retain the above copyright
      notice, this list of conditions and the following disclaimer.
    * Redistributions in binary form must reproduce the above copyright
      notice, this list of conditions and the following disclaimer in the
      documentation and/or other materials provided with the distribution.
    * Neither the name of the copyright holders nor the
      names of its contributors may be used to endorse or promote products
      derived from this software without specific prior written permission.

THIS SOFTWARE IS PROVIDED BY THE COPYRIGHT HOLDERS AND CONTRIBUTORS "AS IS" AND
ANY EXPRESS OR IMPLIED WARRANTIES, INCLUDING, BUT NOT LIMITED TO, THE IMPLIED
WARRANTIES OF MERCHANTABILITY AND FITNESS FOR A PARTICULAR PURPOSE ARE
DISCLAIMED. IN NO EVENT SHALL COPYRIGHT HOLDERS BE LIABLE FOR ANY
DIRECT, INDIRECT, INCIDENTAL, SPECIAL, EXEMPLARY, OR CONSEQUENTIAL DAMAGES
(INCLUDING, BUT NOT LIMITED TO, PROCUREMENT OF SUBSTITUTE GOODS OR SERVICES;
LOSS OF USE, DATA, OR PROFITS; OR BUSINESS INTERRUPTION) HOWEVER CAUSED AND
ON ANY THEORY OF LIABILITY, WHETHER IN CONTRACT, STRICT LIABILITY, OR TORT
(INCLUDING NEGLIGENCE OR OTHERWISE) ARISING IN ANY WAY OUT OF THE USE OF THIS
SOFTWARE, EVEN IF ADVISED OF THE POSSIBILITY OF SUCH DAMAGE.
------------------------------------------------------------------------------*/

//------------------------------------------------------------------------------
// includes
//------------------------------------------------------------------------------
#include <stddef.h>

#include <common/ami.h>
#include <common/dllcal.h>
#include <common/nmt.h>
#include <kernel/dllkcal.h>
#include <kernel/dllk.h>

#include <kernel/eventk.h>

#ifdef CONFIG_INCLUDE_NMT_MN
#include <common/circbuffer.h>
#endif

#if (defined(CONFIG_INCLUDE_NMT_MN) && (CONFIG_DLLCAL_QUEUE == DIRECT_QUEUE))
#error "DLLCal module does not support direct calls with PRC MN"
#endif

//============================================================================//
//            G L O B A L   D E F I N I T I O N S                             //
//============================================================================//

//------------------------------------------------------------------------------
// const defines
//------------------------------------------------------------------------------

//------------------------------------------------------------------------------
// module global vars
//------------------------------------------------------------------------------

//------------------------------------------------------------------------------
// global function prototypes
//------------------------------------------------------------------------------


//============================================================================//
//            P R I V A T E   D E F I N I T I O N S                           //
//============================================================================//

//------------------------------------------------------------------------------
// const defines
//------------------------------------------------------------------------------
#if defined(CONFIG_INCLUDE_NMT_MN)
#define DLLKCAL_MAX_QUEUES  6   // CnGenReq, CnNmtReq, {MnGenReq, MnNmtReq}, MnIdentReq, MnStatusReq, SyncReq
#else
#define DLLKCAL_MAX_QUEUES  5   // CnGenReq, CnNmtReq, {MnGenReq, MnNmtReq}, MnIdentReq, MnStatusReq
#endif

//------------------------------------------------------------------------------
// local types
//------------------------------------------------------------------------------
/**
\brief Asynchronous Tx queue select enum for generic priority

This enum is used to select the asynchronous Tx queue with generic priority.
*/
typedef enum
{
    kDllkCalTxQueueSelectGen    = 0,    ///< TxGen is selected
    kDllkCalTxQueueSelectVeth   = 1,    ///< TxVeth is selected
    kDllkCalTxQueueSelectLast,          ///< Dummy enum to get select count
} eDllkCalTxQueueSelect;

/**
\brief Asynchronous Tx queue select data type

Data type for the enumerator \ref eDllkCalTxQueueSelect.
*/
typedef UINT32 tDllkCalTxQueueSelect;

/**
\brief Node instance

This structure contains local parameters for node, used to
identify extended NMT commands.
*/
typedef struct
{
    UINT                    nodeId;                 ///< Node ID
    UINT                    extNmtCmdByteOffset;    ///< Extended NMT command byte offset
    UINT8                   extNmtCmdBitMask;       ///< Extended NMT command Bit mask
} tDllkNodeInstance;

/**
\brief DLLk CAL instance type

This structure defines an instance of the POWERLINK Data Link Layer
Communication Abstraction Layer kernel module.
*/
typedef struct
{
#if defined(CONFIG_INCLUDE_VETH)
    tDllCalQueueInstance    dllCalQueueTxVeth;      ///< DLL CAL queue instance for virtual Ethernet
    tDllCalFuncIntf*        pTxVethFuncs;           ///< Function pointer to the TX functions for virtual Ethernet
#endif

    tDllkCalTxQueueSelect   currentTxQueueSelect;   ///< Current Tx queue (TxGen vs. TxVeth)

    tDllCalQueueInstance    dllCalQueueTxNmt;       ///< DLL CAL queue instance for NMT priority
    tDllCalFuncIntf*        pTxNmtFuncs;            ///< Function pointer to the TX functions for NMT priority

    tDllCalQueueInstance    dllCalQueueTxGen;       ///< DLL CAL queue instance for generic priority
    tDllCalFuncIntf*        pTxGenFuncs;            ///< Function pointer to the TX functions for generic priority

#if defined(CONFIG_INCLUDE_NMT_MN)
    tDllCalQueueInstance    dllCalQueueTxSync;      ///< DLL CAL queue instance for SyncRequest frames
    tDllCalFuncIntf*        pTxSyncFuncs;           ///< Function pointer to the TX functions for SyncRequest frames
#endif

    tDllkCalStatistics      statistics;             ///< DLL CAL statistics

#if (CONFIG_DLL_DEFERRED_RXFRAME_RELEASE_ASYNC == TRUE)
    UINT                    asyncFrameReceived;     ///< Asynchronous frames received counter
    UINT                    asyncFrameFreed;        ///< Asynchronous frames freed counter
#endif

#if defined(CONFIG_INCLUDE_NMT_MN)
    tCircBufInstance*       pQueueIdentReq;         ///< IdentRequest queue with the CN node IDs
    tCircBufInstance*       pQueueStatusReq;        ///< StatusRequest queue with the CN node IDs

    tCircBufInstance*       pQueueCnRequestNmt;     ///< Queue for NMT priority CN requests
    UINT                    aCnRequestCntNmt[254];  ///< Array of requested frames in the NMT priority queues of each CN
    tCircBufInstance*       pQueueCnRequestGen;     ///< Queue for generic priority CN requests
    UINT                    aCnRequestCntGen[254];  ///< Array of requested frames in the generic priority queues of each CN

    UINT                    nextRequestQueue;       ///< Number of next request queue to be scheduled
#endif

    tDllkNodeInstance       nodeInstance;           ///< Initialize the node instance
} tDllkCalInstance;
//------------------------------------------------------------------------------
// local vars
//------------------------------------------------------------------------------
static tDllkCalInstance     instance_l;

//------------------------------------------------------------------------------
// local function prototypes
//------------------------------------------------------------------------------
#if defined(CONFIG_INCLUDE_NMT_MN)
static BOOL getCnGenRequest(tDllReqServiceId* pReqServiceId_p, UINT* pNodeId_p);
static BOOL getCnNmtRequest(tDllReqServiceId* pReqServiceId_p, UINT* pNodeId_p);
static BOOL getMnGenNmtRequest(tDllReqServiceId* pReqServiceId_p, UINT* pNodeId_p);
static BOOL getMnIdentRequest(tDllReqServiceId* pReqServiceId_p, UINT* pNodeId_p);
static BOOL getMnStatusRequest(tDllReqServiceId* pReqServiceId_p, UINT* pNodeId_p);
static BOOL getMnSyncRequest(tDllReqServiceId* pReqServiceId_p,
                             UINT* pNodeId_p,
                             tSoaPayload* pSoaPayload_p);
#endif

static tOplkError sendGenericAsyncFrame(tFrameInfo* pFrameInfo_p);
static tOplkError getGenericAsyncFrame(UINT8* pFrame_p, UINT* pFrameSize_p);
static tNmtEvent  commandTranslator(const tNmtCommandService* pNmtCommand_p);
static BOOL       checkNodeIdList(const tNmtCommandService* pNmtCommand_p);
static void       initNodeInstance(UINT nodeId_p);

//============================================================================//
//            P U B L I C   F U N C T I O N S                                 //
//============================================================================//

//------------------------------------------------------------------------------
/**
\brief Initialize kernel DLL CAL module

This function initializes the kernel DLL CAL module.

\return The function returns a tOplkError error code.

\ingroup module_dllkcal
*/
//------------------------------------------------------------------------------
tOplkError dllkcal_init(void)
{
    tOplkError      ret = kErrorOk;
#if defined(CONFIG_INCLUDE_NMT_MN)
    tCircBufError   circErr;
#endif

    // reset instance structure
    OPLK_MEMSET(&instance_l, 0, sizeof(instance_l));

    instance_l.pTxNmtFuncs = GET_DLLKCAL_INTERFACE();
    instance_l.pTxGenFuncs = GET_DLLKCAL_INTERFACE();
#if defined(CONFIG_INCLUDE_NMT_MN)
    instance_l.pTxSyncFuncs = GET_DLLKCAL_INTERFACE();
#endif
#if defined(CONFIG_INCLUDE_VETH)
    instance_l.pTxVethFuncs = GET_DLLKCAL_INTERFACE();
#endif

    ret = instance_l.pTxNmtFuncs->pfnAddInstance(&instance_l.dllCalQueueTxNmt,
                                                 kDllCalQueueTxNmt);
    if (ret != kErrorOk)
    {
        DEBUG_LVL_ERROR_TRACE("%s() TxNmt failed\n", __func__);
        goto Exit;
    }

    ret = instance_l.pTxGenFuncs->pfnAddInstance(&instance_l.dllCalQueueTxGen,
                                                 kDllCalQueueTxGen);
    if (ret != kErrorOk)
    {
        DEBUG_LVL_ERROR_TRACE("%s() TxGen failed\n", __func__);
        goto Exit;
    }

#if defined(CONFIG_INCLUDE_NMT_MN)
    ret = instance_l.pTxSyncFuncs->pfnAddInstance(&instance_l.dllCalQueueTxSync,
                                                  kDllCalQueueTxSync);
    if (ret != kErrorOk)
    {
        DEBUG_LVL_ERROR_TRACE("%s() TxSync failed\n", __func__);
        goto Exit;
    }
    circErr = circbuf_alloc(CIRCBUF_DLLCAL_CN_REQ_NMT,
                            CONFIG_DLLCAL_SIZE_CIRCBUF_CN_REQ_NMT,
                            &instance_l.pQueueCnRequestNmt);
    if (circErr != kCircBufOk)
    {
        DEBUG_LVL_ERROR_TRACE("%s() Allocate CIRCBUF_ASYNC_SCHED_NMT failed\n", __func__);
        goto Exit;
    }

    circErr = circbuf_alloc(CIRCBUF_DLLCAL_CN_REQ_GEN,
                            CONFIG_DLLCAL_SIZE_CIRCBUF_CN_REQ_GEN,
                            &instance_l.pQueueCnRequestGen);
    if (circErr != kCircBufOk)
    {
        DEBUG_LVL_ERROR_TRACE("%s() Allocate CIRCBUF_ASYNC_SCHED_GEN failed\n", __func__);
        goto Exit;
    }

    circErr = circbuf_alloc(CIRCBUF_DLLCAL_CN_REQ_IDENT,
                            CONFIG_DLLCAL_SIZE_CIRCBUF_REQ_IDENT,
                            &instance_l.pQueueIdentReq);
    if (circErr != kCircBufOk)
    {
        DEBUG_LVL_ERROR_TRACE("%s() Allocate CIRCBUF_DLLCAL_CN_REQ_IDENT failed\n", __func__);
        goto Exit;
    }

    circErr = circbuf_alloc(CIRCBUF_DLLCAL_CN_REQ_STATUS,
                            CONFIG_DLLCAL_SIZE_CIRCBUF_REQ_STATUS,
                            &instance_l.pQueueStatusReq);
    if (circErr != kCircBufOk)
    {
        DEBUG_LVL_ERROR_TRACE("%s() Allocate CIRCBUF_DLLCAL_CN_REQ_STATUS failed\n", __func__);
        goto Exit;
    }
#endif

#if defined(CONFIG_INCLUDE_VETH)
    ret = instance_l.pTxVethFuncs->pfnAddInstance(&instance_l.dllCalQueueTxVeth,
                                                  kDllCalQueueTxVeth);
    if (ret != kErrorOk)
    {
        goto Exit;
    }
#endif

    instance_l.currentTxQueueSelect = kDllkCalTxQueueSelectGen;

Exit:
    return ret;
}

//------------------------------------------------------------------------------
/**
\brief Clean up the kernel DLL CAL module

This function cleans up the kernel DLL CAL module.

\return The function returns a tOplkError error code.

\ingroup module_dllkcal
*/
//------------------------------------------------------------------------------
tOplkError dllkcal_exit(void)
{
    tOplkError      ret = kErrorOk;

#ifdef CONFIG_INCLUDE_NMT_MN
    if (instance_l.pQueueCnRequestGen != NULL)
        circbuf_free(instance_l.pQueueCnRequestGen);

    if (instance_l.pQueueCnRequestNmt != NULL)
        circbuf_free(instance_l.pQueueCnRequestNmt);

    if (instance_l.pQueueIdentReq != NULL)
        circbuf_free(instance_l.pQueueIdentReq);

    if (instance_l.pQueueStatusReq != NULL)
        circbuf_free(instance_l.pQueueStatusReq);
#endif

    if (instance_l.pTxNmtFuncs != NULL)
        instance_l.pTxNmtFuncs->pfnDelInstance(instance_l.dllCalQueueTxNmt);

    if (instance_l.pTxGenFuncs != NULL)
        instance_l.pTxGenFuncs->pfnDelInstance(instance_l.dllCalQueueTxGen);

#if defined(CONFIG_INCLUDE_NMT_MN)
    if (instance_l.pTxSyncFuncs != NULL)
        instance_l.pTxSyncFuncs->pfnDelInstance(instance_l.dllCalQueueTxSync);
#endif
#if defined(CONFIG_INCLUDE_VETH)
    if (instance_l.pTxVethFuncs != NULL)
        instance_l.pTxVethFuncs->pfnDelInstance(instance_l.dllCalQueueTxVeth);
#endif

    // reset instance structure
    OPLK_MEMSET(&instance_l, 0, sizeof(instance_l));

    return ret;
}

//------------------------------------------------------------------------------
/**
\brief Process events

This function is the event handler of the kernel DLL CAL module.

\param[in]      pEvent_p            Pointer to event to be processed.

\return The function returns a tOplkError error code.

\ingroup module_dllkcal
*/
//------------------------------------------------------------------------------
tOplkError dllkcal_process(const tEvent* pEvent_p)
{
    tOplkError                          ret = kErrorOk;
    const tDllCalAsndServiceIdFilter*   pServFilter;
    tDllIdentParam*                     pIdentParam;
    tDllConfigParam*                    pConfigParam;

#if defined(CONFIG_INCLUDE_NMT_MN)
    const tDllCalIssueRequest*          pIssueReq;
#endif

#if (NMT_MAX_NODE_ID > 0)
    const tDllNodeInfo*                 pNodeInfo;
    const tDllNodeOpParam*              pNodeOpParam;
#endif

#if (CONFIG_DLL_DEFERRED_RXFRAME_RELEASE_ASYNC == TRUE)
    const tFrameInfo*                   pFrameInfo;
#endif

    switch (pEvent_p->eventType)
    {
        case kEventTypeDllkServFilter:
            pServFilter = (const tDllCalAsndServiceIdFilter*)pEvent_p->eventArg.pEventArg;
            ret = dllk_setAsndServiceIdFilter(pServFilter->serviceId,
                                              pServFilter->filter);
            break;

#if defined(CONFIG_INCLUDE_NMT_MN)
        case kEventTypeDllkIssueReq:
            pIssueReq = (const tDllCalIssueRequest*)pEvent_p->eventArg.pEventArg;
            ret = dllkcal_issueRequest(pIssueReq->service,
                                       pIssueReq->nodeId,
                                       pIssueReq->soaFlag1);
            break;
#endif

#if (NMT_MAX_NODE_ID > 0)
        case kEventTypeDllkConfigNode:
            pNodeInfo = (const tDllNodeInfo*)pEvent_p->eventArg.pEventArg;
            ret = dllk_configNode(pNodeInfo);
            break;

        case kEventTypeDllkAddNode:
            pNodeOpParam = (const tDllNodeOpParam*)pEvent_p->eventArg.pEventArg;
            ret = dllk_addNode(pNodeOpParam);
            break;

        case kEventTypeDllkDelNode:
            pNodeOpParam = (const tDllNodeOpParam*)pEvent_p->eventArg.pEventArg;
            ret = dllk_deleteNode(pNodeOpParam);
            break;
#endif // NMT_MAX_NODE_ID > 0

        case kEventTypeDllkIdentity:
            pIdentParam = (tDllIdentParam*)pEvent_p->eventArg.pEventArg;
            if (pIdentParam->sizeOfStruct > pEvent_p->eventArgSize)
                pIdentParam->sizeOfStruct = pEvent_p->eventArgSize;

            ret = dllk_setIdentity(pIdentParam);
            break;

        case kEventTypeDllkConfig:
            pConfigParam = (tDllConfigParam*)pEvent_p->eventArg.pEventArg;
            if (pConfigParam->sizeOfStruct > pEvent_p->eventArgSize)
                pConfigParam->sizeOfStruct = pEvent_p->eventArgSize;

            ret = dllk_config(pConfigParam);
            initNodeInstance(pConfigParam->nodeId);
            break;

#if (CONFIG_DLL_DEFERRED_RXFRAME_RELEASE_ASYNC == TRUE)
        case kEventTypeReleaseRxFrame:
            pFrameInfo = (const tFrameInfo*)pEvent_p->eventArg.pEventArg;
            ret = dllk_releaseRxFrame(pFrameInfo->frame.pBuffer, pFrameInfo->frameSize);
            if (ret == kErrorOk)
            {
                instance_l.asyncFrameFreed++;
                instance_l.statistics.curRxFrameCount = instance_l.asyncFrameReceived - instance_l.asyncFrameFreed;
            }
            break;
#endif

        default:
            ret = kErrorInvalidEvent;
            break;
    }

    return ret;
}

//------------------------------------------------------------------------------
/**
\brief Get count of TX frames

This function returns the count of TX frames of the FIFO with highest priority.

\param[out]     pPriority_p         Pointer to store the FIFO type.
\param[out]     pCount_p            Pointer to store the number of TX frames.

\return The function returns a tOplkError error code.

\ingroup module_dllkcal
*/
//------------------------------------------------------------------------------
tOplkError dllkcal_getAsyncTxCount(tDllAsyncReqPriority* pPriority_p,
                                   UINT* pCount_p)
{
    tOplkError  ret = kErrorOk;
    ULONG       frameCount;
    ULONG       frameCountVeth;

    ret = instance_l.pTxNmtFuncs->pfnGetDataBlockCount(instance_l.dllCalQueueTxNmt,
                                                       &frameCount);
    if (ret != kErrorOk)
        goto Exit;

    if (frameCount > instance_l.statistics.maxTxFrameCountNmt)
        instance_l.statistics.maxTxFrameCountNmt = frameCount;

    if (frameCount != 0)
    {   // NMT requests are in queue
        *pPriority_p = kDllAsyncReqPrioNmt;
        *pCount_p = (UINT)frameCount;
        goto Exit;
    }

    ret = instance_l.pTxGenFuncs->pfnGetDataBlockCount(instance_l.dllCalQueueTxGen,
                                                       &frameCount);
    if (ret != kErrorOk)
        goto Exit;

#if defined(CONFIG_INCLUDE_VETH)
    // Add VEth count to the generic queue count
    ret = instance_l.pTxVethFuncs->pfnGetDataBlockCount(instance_l.dllCalQueueTxVeth,
                                                        &frameCountVeth);
    if (ret != kErrorOk)
        goto Exit;

    frameCount += frameCountVeth;
#else
    UNUSED_PARAMETER(frameCountVeth);
#endif

    if (frameCount > instance_l.statistics.maxTxFrameCountGen)
        instance_l.statistics.maxTxFrameCountGen = frameCount;

    *pPriority_p = kDllAsyncReqPrioGeneric;
    *pCount_p = (UINT)frameCount;

Exit:
    return ret;
}

//------------------------------------------------------------------------------
/**
\brief Get TX frame of specified FIFO

The function return TX frames form the specified FIFO.

\param[out]     pFrame_p            Pointer to store TX frame.
\param[out]     pFrameSize_p        Pointer to maximum size of buffer. Will be
                                    rewritten with actual size of frame.
\param[in]      priority_p          Priority of the FIFO.

\return The function returns a tOplkError error code.

\ingroup module_dllkcal
*/
//------------------------------------------------------------------------------
tOplkError dllkcal_getAsyncTxFrame(void* pFrame_p,
                                   UINT* pFrameSize_p,
                                   tDllAsyncReqPriority priority_p)
{
    tOplkError  ret = kErrorOk;

    switch (priority_p)
    {
        case kDllAsyncReqPrioNmt:    // NMT request priority
            ret = instance_l.pTxNmtFuncs->pfnGetDataBlock(
                                              instance_l.dllCalQueueTxNmt,
                                              (BYTE*)pFrame_p,
                                              pFrameSize_p);
            break;

        default:    // generic priority
            ret = getGenericAsyncFrame((UINT8*)pFrame_p, pFrameSize_p);
            break;
    }

    return ret;
}

//------------------------------------------------------------------------------
/**
\brief Pass received ASnd frame to receive FIFO

The function passes a received ASnd frame to the receive FIFO. It will be called
only for frames with registered AsndServiceIds.

\param[in,out]  pFrameInfo_p        Pointer to frame info of received frame

\return The function returns a tOplkError error code.

\ingroup module_dllkcal
*/
//------------------------------------------------------------------------------
tOplkError dllkcal_asyncFrameReceived(tFrameInfo* pFrameInfo_p)
{
    tOplkError  ret = kErrorOk;
    tEvent      event;

#if (CONFIG_DLL_DEFERRED_RXFRAME_RELEASE_ASYNC == FALSE)
    // Copy the frame into event queue
    event.eventType = kEventTypeAsndRx;
    event.eventArg.pEventArg = pFrameInfo_p->frame.pBuffer;
    event.eventArgSize = pFrameInfo_p->frameSize;
#else
    tPlkFrame*  pTempFrame;

    // Clear padding before forwarding the event to user layer.
    pTempFrame = pFrameInfo_p->frame.pBuffer;
    pFrameInfo_p->frame.padding2 = 0;
    pFrameInfo_p->frame.pBuffer = pTempFrame;
    event.eventType = kEventTypeAsndRxInfo;
    event.eventArg.pEventArg = pFrameInfo_p;
    event.eventArgSize = sizeof(tFrameInfo);
#endif
    event.eventSink = kEventSinkDlluCal;

    ret = eventk_postEvent(&event);
#if (CONFIG_DLL_DEFERRED_RXFRAME_RELEASE_ASYNC == TRUE)
    if (ret == kErrorOk)
    {
        instance_l.asyncFrameReceived++;

        instance_l.statistics.curRxFrameCount = instance_l.asyncFrameReceived - instance_l.asyncFrameFreed;
        if (instance_l.statistics.curRxFrameCount > instance_l.statistics.maxRxFrameCount)
            instance_l.statistics.maxRxFrameCount = instance_l.statistics.curRxFrameCount;

        ret = kErrorReject; // Signalizes dllk to release buffer later
    }
#endif

    return ret;
}

//------------------------------------------------------------------------------
/**
\brief Handle received NMT command

The function parses the received NMT commands and pass the corresponding NMT
event to the NMTK module for NMT command handling.

\param[in]      pNmtCommand_p       Pointer to the NMT command service info.

\return The function returns a tOplkError error code.

\ingroup module_dllkcal
*/
//------------------------------------------------------------------------------
tOplkError dllkcal_nmtCmdReceived(const tNmtCommandService* pNmtCommand_p)
{
    tOplkError  ret = kErrorOk;
    tEvent      event;
    tNmtEvent   nmtEvent;

    // Parse the NMT command and get the corresponding NMT event.
    nmtEvent = commandTranslator(pNmtCommand_p);
    event.eventSink = kEventSinkNmtk;
    event.netTime.nsec = 0;
    event.netTime.sec = 0;
    event.eventType = kEventTypeNmtEvent;
    event.eventArg.pEventArg = &nmtEvent;
    event.eventArgSize = sizeof(nmtEvent);

    ret = eventk_postEvent(&event);

    return ret;
}

//------------------------------------------------------------------------------
/**
\brief  Send an asynchronous frame

The function puts the given frame into the transmit queue with the specified
priority.

\param[in]      pFrameInfo_p        Pointer to frame info structure
\param[in]      priority_p          Priority to send frame with

\return The function returns a tOplkError error code.

\ingroup module_dllkcal
*/
//------------------------------------------------------------------------------
tOplkError dllkcal_sendAsyncFrame(tFrameInfo* pFrameInfo_p,
                                  tDllAsyncReqPriority priority_p)
{
    tOplkError  ret = kErrorOk;
    tEvent      event;

    switch (priority_p)
    {
        case kDllAsyncReqPrioNmt:    // NMT request priority
            ret = instance_l.pTxNmtFuncs->pfnInsertDataBlock(
                                              instance_l.dllCalQueueTxNmt,
                                              (BYTE*)pFrameInfo_p->frame.pBuffer,
                                              pFrameInfo_p->frameSize);
            break;

        default:    // generic priority
            ret = sendGenericAsyncFrame(pFrameInfo_p);
            break;
    }

    if (ret != kErrorOk)
        goto Exit;

    // post event to DLL
    event.eventSink = kEventSinkDllk;
    event.eventType = kEventTypeDllkFillTx;
    OPLK_MEMSET(&event.netTime, 0x00, sizeof(event.netTime));
    event.eventArg.pEventArg = &priority_p;
    event.eventArgSize = sizeof(priority_p);

    ret = eventk_postEvent(&event);

Exit:
    return ret;
}

//------------------------------------------------------------------------------
/**
\brief  Write an asynchronous frame into the buffer

The function writes the given frame into the specified dll CAL queue.

\param[in]      pFrameInfo_p        Pointer to frame info structure
\param[in]      dllQueue            DllCal Queue to use

\return The function returns a tOplkError error code.

\ingroup module_dllkcal
*/
//------------------------------------------------------------------------------
tOplkError dllkcal_writeAsyncFrame(tFrameInfo* pFrameInfo_p, tDllCalQueue dllQueue)
{
    tOplkError  ret = kErrorOk;

    switch (dllQueue)
    {
        case kDllCalQueueTxNmt:    // NMT request priority
            ret = instance_l.pTxNmtFuncs->pfnInsertDataBlock(
                                              instance_l.dllCalQueueTxNmt,
                                              (BYTE*)pFrameInfo_p->frame.pBuffer,
                                              pFrameInfo_p->frameSize);
            break;

        case kDllCalQueueTxGen:    // generic priority
            ret = instance_l.pTxGenFuncs->pfnInsertDataBlock(
                                              instance_l.dllCalQueueTxGen,
                                              (BYTE*)pFrameInfo_p->frame.pBuffer,
                                              pFrameInfo_p->frameSize);
            break;
#if defined(CONFIG_INCLUDE_NMT_MN)
        case kDllCalQueueTxSync:   // sync request priority
            ret = instance_l.pTxSyncFuncs->pfnInsertDataBlock(
                                               instance_l.dllCalQueueTxSync,
                                               (BYTE*)pFrameInfo_p->frame.pBuffer,
                                               pFrameInfo_p->frameSize);
            break;
#endif
#if defined(CONFIG_INCLUDE_VETH)
        case kDllCalQueueTxVeth:   // virtual Ethernet
            ret = instance_l.pTxVethFuncs->pfnInsertDataBlock(
                                               instance_l.dllCalQueueTxVeth,
                                               (UINT8*)pFrameInfo_p->frame.pBuffer,
                                               pFrameInfo_p->frameSize);
            break;
#endif
        default:
            break;
    }

    return ret;
}

//------------------------------------------------------------------------------
/**
\brief Clear the asynchronous transmit buffer

The function clears the asynchronous transmit buffers.

\return The function returns a tOplkError error code.

\ingroup module_dllkcal
*/
//------------------------------------------------------------------------------
tOplkError dllkcal_clearAsyncBuffer(void)
{
    tOplkError  ret = kErrorOk;

<<<<<<< HEAD
    //ret is ignored
    ret = instance_l.pTxNmtFuncs->pfnResetDataBlockQueue(instance_l.dllCalQueueTxNmt, 1000);

    //ret is ignored
    ret = instance_l.pTxGenFuncs->pfnResetDataBlockQueue(instance_l.dllCalQueueTxGen, 1000);

#if defined(CONFIG_INCLUDE_VETH)
    //ret is ignored
    ret = instance_l.pTxVethFuncs->pfnResetDataBlockQueue(instance_l.dllCalQueueTxVeth, 1000);
=======
    ret = instance_l.pTxNmtFuncs->pfnResetDataBlockQueue(
                                    instance_l.dllCalQueueTxNmt, 1000);
    if (ret != kErrorOk)
    {
        DEBUG_LVL_ERROR_TRACE("%s() Reset NMT Tx queue returned 0x%X\n", __func__, ret);
    }

    ret = instance_l.pTxGenFuncs->pfnResetDataBlockQueue(
                                    instance_l.dllCalQueueTxGen, 1000);
    if (ret != kErrorOk)
    {
        DEBUG_LVL_ERROR_TRACE("%s() Reset Generic Tx queue returned 0x%X\n", __func__, ret);
    }

#if defined(CONFIG_INCLUDE_VETH)
    ret = instance_l.pTxVethFuncs->pfnResetDataBlockQueue(
                                    instance_l.dllCalQueueTxVeth, 1000);
    if (ret != kErrorOk)
    {
        DEBUG_LVL_ERROR_TRACE("%s() Reset Virtual Ethernet Tx queue returned 0x%X\n", __func__, ret);
    }
>>>>>>> 29dde1fd
#endif

    return ret;
}

//------------------------------------------------------------------------------
/**
\brief Clear the asynchronous transmit queues

The function clears the asynchronous transmit queues.

\return The function returns a tOplkError error code.

\ingroup module_dllkcal
*/
//------------------------------------------------------------------------------
#if defined(CONFIG_INCLUDE_NMT_MN)
tOplkError dllkcal_clearAsyncQueues(void)
{
    tOplkError  ret = kErrorOk;

<<<<<<< HEAD
    //ret is ignored
    ret = instance_l.pTxSyncFuncs->pfnResetDataBlockQueue(instance_l.dllCalQueueTxSync, 1000);
=======
    ret = instance_l.pTxSyncFuncs->pfnResetDataBlockQueue(
                                    instance_l.dllCalQueueTxSync, 1000);
    if (ret != kErrorOk)
    {
        DEBUG_LVL_ERROR_TRACE("%s() Reset Sync Tx queue returned 0x%X\n", __func__, ret);
    }
>>>>>>> 29dde1fd

    // clear MN asynchronous queues
    instance_l.nextRequestQueue = 0;

    circbuf_reset(instance_l.pQueueCnRequestGen);
    circbuf_reset(instance_l.pQueueCnRequestNmt);
    circbuf_reset(instance_l.pQueueIdentReq);
    circbuf_reset(instance_l.pQueueStatusReq);

    return ret;
}
#endif

//------------------------------------------------------------------------------
/**
\brief Get statistics of asynchronous queues

The function returns statistics of the asynchronous queues

\param[out]     ppStatistics        Pointer to store statistics pointer.

\return The function returns a tOplkError error code.

\ingroup module_dllkcal
*/
//------------------------------------------------------------------------------
tOplkError dllkcal_getStatistics(tDllkCalStatistics** ppStatistics)
{
    tOplkError  ret = kErrorOk;
    ULONG       frameCount;
    ULONG       frameCountVeth;

    ret = instance_l.pTxNmtFuncs->pfnGetDataBlockCount(instance_l.dllCalQueueTxNmt,
<<<<<<< HEAD
                                                       &instance_l.statistics.curTxFrameCountNmt);
=======
                                     &instance_l.statistics.curTxFrameCountNmt);
    if (ret != kErrorOk)
    {
        DEBUG_LVL_ERROR_TRACE("%s() Get data count of NMT Tx queue returned 0x%X\n",
                              __func__,
                              ret);
    }
>>>>>>> 29dde1fd

    ret = instance_l.pTxGenFuncs->pfnGetDataBlockCount(instance_l.dllCalQueueTxGen,
<<<<<<< HEAD
                                                       &frameCount);
=======
                                     &frameCount);
    if (ret != kErrorOk)
    {
        DEBUG_LVL_ERROR_TRACE("%s() Get data count of Generic Tx queue returned 0x%X\n",
                              __func__,
                              ret);
    }
>>>>>>> 29dde1fd

#if defined(CONFIG_INCLUDE_VETH)
    ret = instance_l.pTxVethFuncs->pfnGetDataBlockCount(instance_l.dllCalQueueTxVeth,
<<<<<<< HEAD
                                                        &frameCountVeth);
=======
                                     &frameCountVeth);
    if (ret != kErrorOk)
    {
        DEBUG_LVL_ERROR_TRACE("%s() Get data count of Virtual Ethernet Tx queue returned 0x%X\n",
                              __func__,
                              ret);
    }
>>>>>>> 29dde1fd
    frameCount += frameCountVeth;
#else
    UNUSED_PARAMETER(frameCountVeth);
#endif
    instance_l.statistics.curTxFrameCountGen = frameCount;

    *ppStatistics = &instance_l.statistics;

    return ret;
}


#if defined(CONFIG_INCLUDE_NMT_MN)
//------------------------------------------------------------------------------
/**
\brief Issue a StatusRequest or IdentRequest

The function issues a StatusRequest or an IdentRequest to the specified node.

\param[in]      service_p           Service ID of request.
\param[in]      nodeId_p            Node ID to which the request should be sent.
\param[in]      soaFlag1_p          Flag1 for this node (transmit in SoA and PReq).
                                    If 0xFF, this flag is ignored.

\return The function returns a tOplkError error code.

\ingroup module_dllkcal
*/
//------------------------------------------------------------------------------
tOplkError dllkcal_issueRequest(tDllReqServiceId service_p,
                                UINT nodeId_p,
                                BYTE soaFlag1_p)
{
    tOplkError      ret = kErrorOk;
    tCircBufError   err;

    if (soaFlag1_p != 0xFF)
    {
        ret = dllk_setFlag1OfNode(nodeId_p, soaFlag1_p);
        if (ret != kErrorOk)
            goto Exit;
    }

    // add node to appropriate request queue
    switch (service_p)
    {
        case kDllReqServiceIdent:
            err = circbuf_writeData(instance_l.pQueueIdentReq, &nodeId_p, sizeof(nodeId_p));
            if (err != kCircBufOk)
            {   // queue is full
                ret = kErrorDllAsyncTxBufferFull;
                goto Exit;
            }
            break;

        case kDllReqServiceStatus:
            err = circbuf_writeData(instance_l.pQueueStatusReq, &nodeId_p, sizeof(nodeId_p));
            if (err != kCircBufOk)
            {   // queue is full
                ret = kErrorDllAsyncTxBufferFull;
                goto Exit;
            }
            break;

        default:
            ret = kErrorDllInvalidParam;
            goto Exit;
    }

Exit:
    return ret;
}

//------------------------------------------------------------------------------
/**
\brief Return next request for SoA

The function returns the next request for SoA. It is called by the kernel
DLL module.

\param[out]     pReqServiceId_p     Pointer to the request service ID of available
                                    request for MN NMT or generic request queue
                                    (Flag2.PR) or kDllReqServiceNo if queues are
                                    empty. The function store the next request at
                                    this location.
\param[out]     pNodeId_p           Pointer to store the node ID of the next request.
                                    C_ADR_INVALID is stored if request is self
                                    addressed.
\param[out]     pSoaPayload_p       Pointer to SoA payload.

\return The function returns a tOplkError error code.

\ingroup module_dllkcal
*/
//------------------------------------------------------------------------------
tOplkError dllkcal_getSoaRequest(tDllReqServiceId* pReqServiceId_p,
                                 UINT* pNodeId_p,
                                 tSoaPayload* pSoaPayload_p)
{
    tOplkError  ret = kErrorOk;
    UINT        count;

#if ((CONFIG_DLL_DEFERRED_RXFRAME_RELEASE_ASYNC == TRUE) && defined(CONFIG_EDRV_ASND_DEFERRED_RX_BUFFERS))
    UINT        rxCount = instance_l.asyncFrameReceived - instance_l.asyncFrameFreed;

    // At the same time another frame could be waiting in the Rx queue of the MAC,
    // which is not yet handled by the software layers. This case is considered
    // by correcting the rxCount.
    if (rxCount + 1 >= CONFIG_EDRV_ASND_DEFERRED_RX_BUFFERS)
    {
        // Edrv has no more asynchronous Rx buffers, thus, do not assign the
        // next asynchronous phase to any node. Otherwise the MAC would drop
        // those asynchronous frames anyway.
        goto Exit;
    }
#endif

    for (count = DLLKCAL_MAX_QUEUES; count > 0; count--)
    {
        switch (instance_l.nextRequestQueue)
        {
            case 0:
                if (getCnGenRequest(pReqServiceId_p, pNodeId_p) == TRUE)
                    goto Exit;
                break;

            case 1:
                if (getCnNmtRequest(pReqServiceId_p, pNodeId_p) == TRUE)
                    goto Exit;
                break;

            case 2:
                if (getMnGenNmtRequest(pReqServiceId_p, pNodeId_p) == TRUE)
                    goto Exit;
                break;

            case 3:
                if (getMnIdentRequest(pReqServiceId_p, pNodeId_p) == TRUE)
                    goto Exit;
                break;

            case 4:
                if (getMnStatusRequest(pReqServiceId_p, pNodeId_p) == TRUE)
                    goto Exit;
                break;

            case 5:
                if (getMnSyncRequest(pReqServiceId_p, pNodeId_p, pSoaPayload_p) == TRUE)
                    goto Exit;
                break;
        }
    }

Exit:
    return ret;
}

//------------------------------------------------------------------------------
/**
\brief Set pending asynchronous request

The function sets the pending asynchronous frame request of the specified node.
This will add the node to the asynchronous request scheduler.

\param[in]      nodeId_p            Specifies the node to set the pending request.
\param[in]      asyncReqPrio_p      The asynchronous request priority.
\param[in]      count_p             The count of asynchronous frames.

\return The function returns a tOplkError error code.

\ingroup module_dllkcal
*/
//------------------------------------------------------------------------------
tOplkError dllkcal_setAsyncPendingRequests(UINT nodeId_p,
                                           tDllAsyncReqPriority asyncReqPrio_p,
                                           UINT count_p)
{
    tOplkError          ret = kErrorOk;
    tCircBufError       err;
    UINT*               pLocalRequestCnt;
    tCircBufInstance*   pTargetQueue;

    // get local request count for the node and the target queue
    switch (asyncReqPrio_p)
    {
        case kDllAsyncReqPrioNmt:
            pLocalRequestCnt = &instance_l.aCnRequestCntNmt[nodeId_p-1];
            pTargetQueue = instance_l.pQueueCnRequestNmt;
            break;

        default:
            pLocalRequestCnt = &instance_l.aCnRequestCntGen[nodeId_p-1];
            pTargetQueue = instance_l.pQueueCnRequestGen;
            break;
    }

    // compare the node request count with the locally stored one
    if (*pLocalRequestCnt < count_p)
    {
        // The node has added some requests, but post only one for fair
        // scheduling among the other nodes.
        err = circbuf_writeData(pTargetQueue, &nodeId_p, sizeof(nodeId_p));
        if (err == kCircBufOk)
            (*pLocalRequestCnt)++; // increment locally only by successful post
    }
    else
    {
        // the node's request count is equal or less the local one
        *pLocalRequestCnt = count_p;
    }

    return ret;
}

//------------------------------------------------------------------------------
/**
\brief Acknowledge a pending asynchronous request

The function acknowledges a pending asynchronous frame request of the specified
node.

\param[in]      nodeId_p            Specifies the node to acknowledge the request.
\param[in]      reqServiceId_p      The request service ID.

\return The function returns a tOplkError error code.

\ingroup module_dllkcal
*/
//------------------------------------------------------------------------------
tOplkError dllkcal_ackAsyncRequest(UINT nodeId_p, tDllReqServiceId reqServiceId_p)
{
    tOplkError  ret = kErrorOk;
    UINT*       pLocalRequestCnt;

    switch (reqServiceId_p)
    {
        case kDllReqServiceNmtRequest:
            pLocalRequestCnt = &instance_l.aCnRequestCntNmt[nodeId_p-1];
            break;

        case kDllReqServiceUnspecified:
            pLocalRequestCnt = &instance_l.aCnRequestCntGen[nodeId_p-1];
            break;

        default:
            // No need to handle other requests
            return ret;
    }

    if (*pLocalRequestCnt > 0)
        (*pLocalRequestCnt)--;

    return ret;
}
#endif

//============================================================================//
//            P R I V A T E   F U N C T I O N S                               //
//============================================================================//
/// \name Private Functions
/// \{

#if defined(CONFIG_INCLUDE_NMT_MN)
//------------------------------------------------------------------------------
/**
\brief Get CN Generic request

The function returns the next CN generic request.

\param[out]     pReqServiceId_p     Pointer to store the next request.
\param[out]     pNodeId_p           Pointer to store the node ID for the next
                                    request.

\return Returns whether a request was found
\retval TRUE                        A request was found
\retval FALSE                       No request was found
*/
//------------------------------------------------------------------------------
static BOOL getCnGenRequest(tDllReqServiceId* pReqServiceId_p, UINT* pNodeId_p)
{
    tCircBufError   err;
    UINT            rxNodeId;
    size_t          size = sizeof(rxNodeId);

    // next queue will be CnNmtReq queue
    instance_l.nextRequestQueue = 1;

    err = circbuf_readData(instance_l.pQueueCnRequestGen, &rxNodeId, size, &size);

    switch (err)
    {
        case kCircBufOk:
            if (instance_l.aCnRequestCntGen[rxNodeId-1] > 0)
            {
                *pNodeId_p = rxNodeId;
                *pReqServiceId_p = kDllReqServiceUnspecified;
                // dllkcal_ackAsyncRequest() will decrement the request count!

                return TRUE;
            }
            // fall-trough

        case kCircBufNoReadableData:
        default:
            // an empty or faulty queue has no requests
            return FALSE;
    }
}

//------------------------------------------------------------------------------
/**
\brief  Get CN NMT request

The function returns the next CN NMT request.

\param[out]     pReqServiceId_p     Pointer to store the next request.
\param[out]     pNodeId_p           Pointer to store the node ID for the next
                                    request.

\return Returns whether a request was found
\retval TRUE                        A request was found
\retval FALSE                       No request was found
*/
//------------------------------------------------------------------------------
static BOOL getCnNmtRequest(tDllReqServiceId* pReqServiceId_p, UINT* pNodeId_p)
{
    tCircBufError   err;
    UINT            rxNodeId;
    size_t          size = sizeof(rxNodeId);

    // next queue will be MnGenReq queue
    instance_l.nextRequestQueue = 2;

    err = circbuf_readData(instance_l.pQueueCnRequestNmt, &rxNodeId, size, &size);

    switch (err)
    {
        case kCircBufOk:
            if (instance_l.aCnRequestCntNmt[rxNodeId-1] > 0)
            {
                *pNodeId_p = rxNodeId;
                *pReqServiceId_p = kDllReqServiceNmtRequest;
                // dllkcal_ackAsyncRequest() will decrement the request count!

                return TRUE;
            }
            // fall-trough

        case kCircBufNoReadableData:
        default:
            // an empty or faulty queue has no requests
            return FALSE;
    }
}

//------------------------------------------------------------------------------
/**
\brief  Get MN Generic or NMT request

The function returns the next MN Generic/NMT request.

\param[out]     pReqServiceId_p     Pointer to store the next request.
\param[out]     pNodeId_p           Pointer to store the node ID for the next
                                    request.

\return Returns whether a request was found
\retval TRUE                        A request was found
\retval FALSE                       No request was found
*/
//------------------------------------------------------------------------------
static BOOL getMnGenNmtRequest(tDllReqServiceId* pReqServiceId_p, UINT* pNodeId_p)
{
    // MnNmtReq and MnGenReq
    // next queue will be MnIdentReq queue
    instance_l.nextRequestQueue = 3;
    if (*pReqServiceId_p != kDllReqServiceNo)
    {
        *pNodeId_p = C_ADR_INVALID;   // DLLk must exchange this with the actual node ID
        return TRUE;
    }

    return FALSE;
}

//------------------------------------------------------------------------------
/**
\brief  Get MN Ident request

The function returns the next MN ident request.

\param[out]     pReqServiceId_p     Pointer to store the next request.
\param[out]     pNodeId_p           Pointer to store the node ID for the next
                                    request.

\return Returns whether a request was found
\retval TRUE                        A request was found
\retval FALSE                       No request was found
*/
//------------------------------------------------------------------------------
static BOOL getMnIdentRequest(tDllReqServiceId* pReqServiceId_p, UINT* pNodeId_p)
{
    tCircBufError   err;
    UINT            rxNodeId;
    size_t          size = sizeof(rxNodeId);

    // next queue will be MnStatusReq queue
    instance_l.nextRequestQueue = 4;

    err = circbuf_readData(instance_l.pQueueIdentReq, &rxNodeId, size, &size);

    if (err == kCircBufOk)
    {   // queue is not empty
        *pNodeId_p = rxNodeId;
        *pReqServiceId_p = kDllReqServiceIdent;
        return TRUE;
    }

    return FALSE;
}

//------------------------------------------------------------------------------
/**
\brief  Get MN status request

The function returns the next MN status request.

\param[out]     pReqServiceId_p     Pointer to store the next request.
\param[out]     pNodeId_p           Pointer to store the node ID for the next
                                    request.

\return Returns whether a request was found
\retval TRUE                        A request was found
\retval FALSE                       No request was found
*/
//------------------------------------------------------------------------------
static BOOL getMnStatusRequest(tDllReqServiceId* pReqServiceId_p, UINT* pNodeId_p)
{
    tCircBufError   err;
    UINT            rxNodeId;
    size_t          size = sizeof(rxNodeId);

    // next queue will be MnSyncReq queue
    instance_l.nextRequestQueue = 5;
    err = circbuf_readData(instance_l.pQueueStatusReq, &rxNodeId, size, &size);

    if (err == kCircBufOk)
    {   // queue is not empty
        *pNodeId_p = rxNodeId;
        *pReqServiceId_p = kDllReqServiceStatus;
        return TRUE;
    }

    return FALSE;
}

//------------------------------------------------------------------------------
/**
\brief  Get MN Sync request

The function returns the next MN Sync request.

todo how to handle errors (ret != kErrorOk)? Is it sufficient that we
     return TRUE as when we successfully finish?

\param[out]     pReqServiceId_p     Pointer to store the next request.
\param[out]     pNodeId_p           Pointer to store the node ID for the next
                                    request.
\param[out]     pSoaPayload_p       Pointer to SoA payload.

\return Returns whether a request was found
\retval TRUE                        A request was found
\retval FALSE                       No request was found
*/
//------------------------------------------------------------------------------
static BOOL getMnSyncRequest(tDllReqServiceId* pReqServiceId_p,
                             UINT* pNodeId_p,
                             tSoaPayload* pSoaPayload_p)
{
    tOplkError          ret;
    ULONG               syncReqCount = 0;
    UINT                syncReqSize = 0;
    tDllSyncRequest     syncRequest;
    tDllNodeOpParam     nodeOpParam;

    // next queue will be CnGenReq queue
    instance_l.nextRequestQueue = 0;
    ret = instance_l.pTxSyncFuncs->pfnGetDataBlockCount(instance_l.dllCalQueueTxSync,
                                                        &syncReqCount);
    if (ret != kErrorOk)
        return TRUE;

    if (syncReqCount > 0)
    {
        syncReqSize = sizeof(syncRequest);
        ret = instance_l.pTxSyncFuncs->pfnGetDataBlock(instance_l.dllCalQueueTxSync,
                                                       (BYTE*)&syncRequest,
                                                       &syncReqSize);
        if (ret != kErrorOk)
            return TRUE;

        if (syncReqSize > offsetof(tDllSyncRequest, syncControl))
        {
            ami_setUint32Le(&pSoaPayload_p->syncRequest.syncControlLe,
                            syncRequest.syncControl);
            if ((syncRequest.syncControl & PLK_SYNC_PRES_MODE_SET) != 0)
            {
                nodeOpParam.opNodeType = kDllNodeOpTypeIsochronous;
                nodeOpParam.nodeId = syncRequest.nodeId;
                ret = dllk_addNode(&nodeOpParam);
                if (ret != kErrorOk)
                    return TRUE;
            }

            if ((syncRequest.syncControl & PLK_SYNC_PRES_MODE_RESET) != 0)
            {
                nodeOpParam.opNodeType = kDllNodeOpTypeIsochronous;
                nodeOpParam.nodeId = syncRequest.nodeId;
                ret = dllk_deleteNode(&nodeOpParam);
                if (ret != kErrorOk)
                    return TRUE;
            }
        }

        if (syncReqSize > offsetof(tDllSyncRequest, pResTimeFirst))
        {
            ami_setUint32Le(&pSoaPayload_p->syncRequest.presTimeFirstLe,
                            syncRequest.pResTimeFirst);
        }

        if (syncReqSize > offsetof(tDllSyncRequest, pResFallBackTimeout))
        {
            ami_setUint32Le(&pSoaPayload_p->syncRequest.presFallBackTimeoutLe,
                            syncRequest.pResFallBackTimeout);
        }

        if ((syncRequest.syncControl & PLK_SYNC_DEST_MAC_ADDRESS_VALID) != 0)
        {
            ret = dllk_getCnMacAddress(syncRequest.nodeId,
                                       &pSoaPayload_p->syncRequest.aDestMacAddress[0]);
            if (ret != kErrorOk)
                return TRUE;
        }

        *pNodeId_p = syncRequest.nodeId;
        *pReqServiceId_p = kDllReqServiceSync;
        return TRUE;
    }

    return FALSE;
}

#endif

//------------------------------------------------------------------------------
/**
\brief  Send asynchronous frame

This function sends an asynchronous frame with generic priority.
The EtherType of the given frame determines the queue to be used for queuing.
If the frame is a POWERLINK frame or EtherType is 0x0, the generic priority Tx
queue is used. Other frame types (e.g. IP) are forwarded with the virtual
Ethernet Tx queue.

\param[in]      pFrameInfo_p        Pointer to asynchronous frame. The frame size
                                    includes the Ethernet header (14 bytes).

\return The function returns a tOplkError error code.
*/
//------------------------------------------------------------------------------
static tOplkError sendGenericAsyncFrame(tFrameInfo* pFrameInfo_p)
{
    tOplkError  ret = kErrorOk;
    UINT16      etherType = ami_getUint16Be(&pFrameInfo_p->frame.pBuffer->etherType);

    if ((etherType == 0) || (etherType == C_DLL_ETHERTYPE_EPL))
    {
        ret = instance_l.pTxGenFuncs->pfnInsertDataBlock(instance_l.dllCalQueueTxGen,
                                                         (UINT8*)pFrameInfo_p->frame.pBuffer,
                                                         pFrameInfo_p->frameSize);
    }
    else
    {
#if defined(CONFIG_INCLUDE_VETH)
        ret = instance_l.pTxVethFuncs->pfnInsertDataBlock(instance_l.dllCalQueueTxVeth,
                                                          (UINT8*)pFrameInfo_p->frame.pBuffer,
                                                          pFrameInfo_p->frameSize);
#else
        // Return error since virtual Ethernet is not existing!
        ret = kErrorIllegalInstance;
#endif
    }

    return ret;
}

//------------------------------------------------------------------------------
/**
\brief  Get current asynchronous frame with generic priority

\param[out]     pFrame_p            Pointer to the asynchronous frame.
\param[out]     pFrameSize_p        Size of the asynchronous frame.

\return The function returns a tOplkError error code.
*/
//------------------------------------------------------------------------------
static tOplkError getGenericAsyncFrame(UINT8* pFrame_p, UINT* pFrameSize_p)
{
    tOplkError  ret = kErrorOk;
#if defined(CONFIG_INCLUDE_VETH)
    UINT        i;

    for (i = 0; i < kDllkCalTxQueueSelectLast; i++)
    {
        switch (instance_l.currentTxQueueSelect)
        {
            case kDllkCalTxQueueSelectGen:
                ret = instance_l.pTxGenFuncs->pfnGetDataBlock(instance_l.dllCalQueueTxGen,
                                                              (UINT8*)pFrame_p,
                                                              pFrameSize_p);

                // Set current queue select to next queue
                instance_l.currentTxQueueSelect = kDllkCalTxQueueSelectVeth;
                break;

            case kDllkCalTxQueueSelectVeth:
                ret = instance_l.pTxVethFuncs->pfnGetDataBlock(instance_l.dllCalQueueTxVeth,
                                                               (UINT8*)pFrame_p,
                                                               pFrameSize_p);

                // Set current queue select to next queue
                instance_l.currentTxQueueSelect = kDllkCalTxQueueSelectGen;
                break;

            default:
                DEBUG_LVL_ERROR_TRACE("%s current selected Tx queue %d invalid!\n",
                                      __func__,
                                      instance_l.currentTxQueueSelect);
                ret = kErrorDllInvalidParam;
                break;
        }

        // Break loop earlier if data is found or an error happens
        if (ret != kErrorDllAsyncTxBufferEmpty)
            break;
    }
#else
    ret = instance_l.pTxGenFuncs->pfnGetDataBlock(instance_l.dllCalQueueTxGen,
                                                  (UINT8*)pFrame_p,
                                                  pFrameSize_p);
#endif

    return ret;
}

//------------------------------------------------------------------------------
/**
\brief  Command translator function for NMT commands

The function translates NMT commands to the corresponding NMT events.

\param[in]      pNmtCommand_p       Pointer to the NMT command service info.

\return The function returns a tOplkError error code.
*/
//------------------------------------------------------------------------------
static tNmtEvent commandTranslator(const tNmtCommandService* pNmtCommand_p)
{
    tNmtCommand nmtCommand;
    BOOL        fNodeIdInList;
    tNmtEvent   nmtEvent = kNmtEventNoEvent;

    if (pNmtCommand_p == NULL)
        return kErrorNmtInvalidFramePointer;

    nmtCommand = (tNmtCommand)ami_getUint8Le(&pNmtCommand_p->nmtCommandId);
    switch (nmtCommand)
    {
        //------------------------------------------------------------------------
        // plain NMT state commands
        case kNmtCmdStartNode:
            nmtEvent = kNmtEventStartNode;
            break;

        case kNmtCmdStopNode:
            nmtEvent = kNmtEventStopNode;
            break;

        case kNmtCmdEnterPreOperational2:
            nmtEvent = kNmtEventEnterPreOperational2;
            break;

        case kNmtCmdEnableReadyToOperate:
            nmtEvent = kNmtEventEnableReadyToOperate;
            break;

        case kNmtCmdResetNode:
            nmtEvent = kNmtEventResetNode;
            break;

        case kNmtCmdResetCommunication:
            nmtEvent = kNmtEventResetCom;
            break;

        case kNmtCmdResetConfiguration:
            nmtEvent = kNmtEventResetConfig;
            break;

        case kNmtCmdSwReset:
            nmtEvent = kNmtEventSwReset;
            break;

        //------------------------------------------------------------------------
        // extended NMT state commands
        case kNmtCmdStartNodeEx:
            // check if own nodeid is in the POWERLINK node list
            fNodeIdInList = checkNodeIdList(pNmtCommand_p);
            if (fNodeIdInList)
            {   // own nodeid in list
                // send event to process command
                nmtEvent = kNmtEventStartNode;
            }
            break;

        case kNmtCmdStopNodeEx:
            // check if own nodeid is in the POWERLINK node list
            fNodeIdInList = checkNodeIdList(pNmtCommand_p);
            if (fNodeIdInList)
            {   // own nodeid in list
                // send event to process command
                nmtEvent = kNmtEventStopNode;
            }
            break;

        case kNmtCmdEnterPreOperational2Ex:
            // check if own nodeid is in the POWERLINK node list
            fNodeIdInList = checkNodeIdList(pNmtCommand_p);
            if (fNodeIdInList)
            {   // own nodeid in list
                // send event to process command
                nmtEvent = kNmtEventEnterPreOperational2;
            }
            break;

        case kNmtCmdEnableReadyToOperateEx:
            // check if own nodeid is in the POWERLINK node list
            fNodeIdInList = checkNodeIdList(pNmtCommand_p);
            if (fNodeIdInList)
            {   // own nodeid in list
                // send event to process command
                nmtEvent = kNmtEventEnableReadyToOperate;
            }
            break;

        case kNmtCmdResetNodeEx:
            // check if own nodeid is in the POWERLINK node list
            fNodeIdInList = checkNodeIdList(pNmtCommand_p);
            if (fNodeIdInList)
            {   // own nodeid in list
                // send event to process command
                nmtEvent = kNmtEventResetNode;
            }
            break;

        case kNmtCmdResetCommunicationEx:
            // check if own nodeid is in the POWERLINK node list
            fNodeIdInList = checkNodeIdList(pNmtCommand_p);
            if (fNodeIdInList)
            {   // own nodeid in list
                // send event to process command
                nmtEvent = kNmtEventResetCom;
            }
            break;

        case kNmtCmdResetConfigurationEx:
            // check if own nodeid is in the POWERLINK node list
            fNodeIdInList = checkNodeIdList(pNmtCommand_p);
            if (fNodeIdInList)
            {   // own nodeid in list
                // send event to process command
                nmtEvent = kNmtEventResetConfig;
            }
            break;

        case kNmtCmdSwResetEx:
            // check if own nodeid is in the POWERLINK node list
            fNodeIdInList = checkNodeIdList(pNmtCommand_p);
            if (fNodeIdInList)
            {   // own nodeid in list
                // send event to process command
                nmtEvent = kNmtEventSwReset;
            }
            break;

        //------------------------------------------------------------------------
        // NMT managing commands
        // TODO: add functions to process managing command (optional)
        case kNmtCmdNetHostNameSet:
            break;

        case kNmtCmdFlushArpEntry:
            break;

        //------------------------------------------------------------------------
        // NMT info services
        // TODO: forward event with infos to the application (optional)
        case kNmtCmdPublishConfiguredCN:
            break;

        case kNmtCmdPublishActiveCN:
            break;

        case kNmtCmdPublishPreOperational1:
            break;

        case kNmtCmdPublishPreOperational2:
            break;

        case kNmtCmdPublishReadyToOperate:
            break;

        case kNmtCmdPublishOperational:
            break;

        case kNmtCmdPublishStopped:
            break;

        case kNmtCmdPublishEmergencyNew:
            break;

        case kNmtCmdPublishTime:
            break;

        //-----------------------------------------------------------------------
        // error from MN
        // -> requested command not supported by MN
        case kNmtCmdInvalidService:
            // TODO: error event to application
            break;

        //------------------------------------------------------------------------
        // default
        default:
            return kErrorNmtUnknownCommand;
    } // end of switch (nmtCommand)

    return nmtEvent;
}

//------------------------------------------------------------------------------
/**
\brief  Init local node Id

The function initializes an node Id.

\param[in]      nodeId_p            Local node ID.
*/
//------------------------------------------------------------------------------
static void initNodeInstance(UINT nodeId_p)
{
    instance_l.nodeInstance.nodeId = nodeId_p;

    // Byte offset --> nodeid divide by 8
    // Bit offset  --> 2 ^ (nodeid AND 0b111)
    instance_l.nodeInstance.extNmtCmdByteOffset = (UINT)(nodeId_p >> 3);
    instance_l.nodeInstance.extNmtCmdBitMask = 1 << ((UINT8)nodeId_p & 7);
}

//------------------------------------------------------------------------------
/**
\brief  Check node ID list

The function checks if the own node ID is set in the node list.

\param[in]      pNmtCommand_p       Pointer to the NMT command service info.

\return The function returns \b TRUE if the node is found in the node list or
        \b FALSE if it is not found in the node list.
*/
//------------------------------------------------------------------------------
static BOOL checkNodeIdList(const tNmtCommandService* pNmtCommand_p)
{
    BOOL    fNodeIdInList;
    UINT    byteOffset = instance_l.nodeInstance.extNmtCmdByteOffset;
    UINT8   bitMask = instance_l.nodeInstance.extNmtCmdBitMask;
    UINT8   nodeListByte = ami_getUint8Le(&pNmtCommand_p->aNmtCommandData[byteOffset]);

    if ((nodeListByte & bitMask) == 0)
        fNodeIdInList = FALSE;
    else
        fNodeIdInList = TRUE;

    return fNodeIdInList;
}

/// \}<|MERGE_RESOLUTION|>--- conflicted
+++ resolved
@@ -770,39 +770,24 @@
 {
     tOplkError  ret = kErrorOk;
 
-<<<<<<< HEAD
-    //ret is ignored
     ret = instance_l.pTxNmtFuncs->pfnResetDataBlockQueue(instance_l.dllCalQueueTxNmt, 1000);
-
-    //ret is ignored
+    if (ret != kErrorOk)
+    {
+        DEBUG_LVL_ERROR_TRACE("%s() Reset NMT Tx queue returned 0x%X\n", __func__, ret);
+    }
+
     ret = instance_l.pTxGenFuncs->pfnResetDataBlockQueue(instance_l.dllCalQueueTxGen, 1000);
+    if (ret != kErrorOk)
+    {
+        DEBUG_LVL_ERROR_TRACE("%s() Reset Generic Tx queue returned 0x%X\n", __func__, ret);
+    }
 
 #if defined(CONFIG_INCLUDE_VETH)
-    //ret is ignored
     ret = instance_l.pTxVethFuncs->pfnResetDataBlockQueue(instance_l.dllCalQueueTxVeth, 1000);
-=======
-    ret = instance_l.pTxNmtFuncs->pfnResetDataBlockQueue(
-                                    instance_l.dllCalQueueTxNmt, 1000);
     if (ret != kErrorOk)
     {
-        DEBUG_LVL_ERROR_TRACE("%s() Reset NMT Tx queue returned 0x%X\n", __func__, ret);
-    }
-
-    ret = instance_l.pTxGenFuncs->pfnResetDataBlockQueue(
-                                    instance_l.dllCalQueueTxGen, 1000);
-    if (ret != kErrorOk)
-    {
-        DEBUG_LVL_ERROR_TRACE("%s() Reset Generic Tx queue returned 0x%X\n", __func__, ret);
-    }
-
-#if defined(CONFIG_INCLUDE_VETH)
-    ret = instance_l.pTxVethFuncs->pfnResetDataBlockQueue(
-                                    instance_l.dllCalQueueTxVeth, 1000);
-    if (ret != kErrorOk)
-    {
         DEBUG_LVL_ERROR_TRACE("%s() Reset Virtual Ethernet Tx queue returned 0x%X\n", __func__, ret);
     }
->>>>>>> 29dde1fd
 #endif
 
     return ret;
@@ -824,17 +809,11 @@
 {
     tOplkError  ret = kErrorOk;
 
-<<<<<<< HEAD
-    //ret is ignored
     ret = instance_l.pTxSyncFuncs->pfnResetDataBlockQueue(instance_l.dllCalQueueTxSync, 1000);
-=======
-    ret = instance_l.pTxSyncFuncs->pfnResetDataBlockQueue(
-                                    instance_l.dllCalQueueTxSync, 1000);
     if (ret != kErrorOk)
     {
         DEBUG_LVL_ERROR_TRACE("%s() Reset Sync Tx queue returned 0x%X\n", __func__, ret);
     }
->>>>>>> 29dde1fd
 
     // clear MN asynchronous queues
     instance_l.nextRequestQueue = 0;
@@ -868,44 +847,33 @@
     ULONG       frameCountVeth;
 
     ret = instance_l.pTxNmtFuncs->pfnGetDataBlockCount(instance_l.dllCalQueueTxNmt,
-<<<<<<< HEAD
                                                        &instance_l.statistics.curTxFrameCountNmt);
-=======
-                                     &instance_l.statistics.curTxFrameCountNmt);
     if (ret != kErrorOk)
     {
         DEBUG_LVL_ERROR_TRACE("%s() Get data count of NMT Tx queue returned 0x%X\n",
                               __func__,
                               ret);
     }
->>>>>>> 29dde1fd
 
     ret = instance_l.pTxGenFuncs->pfnGetDataBlockCount(instance_l.dllCalQueueTxGen,
-<<<<<<< HEAD
                                                        &frameCount);
-=======
-                                     &frameCount);
     if (ret != kErrorOk)
     {
         DEBUG_LVL_ERROR_TRACE("%s() Get data count of Generic Tx queue returned 0x%X\n",
                               __func__,
                               ret);
     }
->>>>>>> 29dde1fd
 
 #if defined(CONFIG_INCLUDE_VETH)
     ret = instance_l.pTxVethFuncs->pfnGetDataBlockCount(instance_l.dllCalQueueTxVeth,
-<<<<<<< HEAD
                                                         &frameCountVeth);
-=======
-                                     &frameCountVeth);
     if (ret != kErrorOk)
     {
         DEBUG_LVL_ERROR_TRACE("%s() Get data count of Virtual Ethernet Tx queue returned 0x%X\n",
                               __func__,
                               ret);
     }
->>>>>>> 29dde1fd
+
     frameCount += frameCountVeth;
 #else
     UNUSED_PARAMETER(frameCountVeth);
