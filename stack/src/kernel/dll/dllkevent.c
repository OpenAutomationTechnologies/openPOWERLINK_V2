/**
********************************************************************************
\file   dllkevent.c

\brief  Event handling functions of the kernel DLL module

This file contains the event handling functions of the kernel DLL module.

\ingroup module_dllk
*******************************************************************************/

/*------------------------------------------------------------------------------
Copyright (c) 2014, Bernecker+Rainer Industrie-Elektronik Ges.m.b.H. (B&R)
Copyright (c) 2013, SYSTEC electronic GmbH
All rights reserved.

Redistribution and use in source and binary forms, with or without
modification, are permitted provided that the following conditions are met:
    * Redistributions of source code must retain the above copyright
      notice, this list of conditions and the following disclaimer.
    * Redistributions in binary form must reproduce the above copyright
      notice, this list of conditions and the following disclaimer in the
      documentation and/or other materials provided with the distribution.
    * Neither the name of the copyright holders nor the
      names of its contributors may be used to endorse or promote products
      derived from this software without specific prior written permission.

THIS SOFTWARE IS PROVIDED BY THE COPYRIGHT HOLDERS AND CONTRIBUTORS "AS IS" AND
ANY EXPRESS OR IMPLIED WARRANTIES, INCLUDING, BUT NOT LIMITED TO, THE IMPLIED
WARRANTIES OF MERCHANTABILITY AND FITNESS FOR A PARTICULAR PURPOSE ARE
DISCLAIMED. IN NO EVENT SHALL COPYRIGHT HOLDERS BE LIABLE FOR ANY
DIRECT, INDIRECT, INCIDENTAL, SPECIAL, EXEMPLARY, OR CONSEQUENTIAL DAMAGES
(INCLUDING, BUT NOT LIMITED TO, PROCUREMENT OF SUBSTITUTE GOODS OR SERVICES;
LOSS OF USE, DATA, OR PROFITS; OR BUSINESS INTERRUPTION) HOWEVER CAUSED AND
ON ANY THEORY OF LIABILITY, WHETHER IN CONTRACT, STRICT LIABILITY, OR TORT
(INCLUDING NEGLIGENCE OR OTHERWISE) ARISING IN ANY WAY OUT OF THE USE OF THIS
SOFTWARE, EVEN IF ADVISED OF THE POSSIBILITY OF SUCH DAMAGE.
------------------------------------------------------------------------------*/

//------------------------------------------------------------------------------
// includes
//------------------------------------------------------------------------------
#include <common/oplkinc.h>
#include "dllk-internal.h"
#include "dllkframe.h"
#include "dllknode.h"

#include <kernel/dllkcal.h>
#include <kernel/eventk.h>
#include <kernel/errhndk.h>
#include <common/ami.h>

#if CONFIG_TIMER_USE_HIGHRES != FALSE
#include <kernel/hrestimer.h>
#endif

#if (CONFIG_DLL_PROCESS_SYNC == DLL_PROCESS_SYNC_ON_TIMER)
#include <kernel/synctimer.h>
#endif


//============================================================================//
//            G L O B A L   D E F I N I T I O N S                             //
//============================================================================//

//------------------------------------------------------------------------------
// const defines
//------------------------------------------------------------------------------

//------------------------------------------------------------------------------
// module global vars
//------------------------------------------------------------------------------

//------------------------------------------------------------------------------
// global function prototypes
//------------------------------------------------------------------------------


//============================================================================//
//            P R I V A T E   D E F I N I T I O N S                           //
//============================================================================//

//------------------------------------------------------------------------------
// const defines
//------------------------------------------------------------------------------

//------------------------------------------------------------------------------
// local types
//------------------------------------------------------------------------------

//------------------------------------------------------------------------------
// local vars
//------------------------------------------------------------------------------

//------------------------------------------------------------------------------
// local function prototypes
//------------------------------------------------------------------------------
static tOplkError controlPdokcalSync(BOOL fEnable_p);

static tOplkError processNmtStateChange(tNmtState newNmtState_p, tNmtState OldNmtState_p);
static tOplkError processNmtEvent(tEvent* pEvent_p);
static tOplkError processCycleFinish(tNmtState nmtState_p) SECTION_DLLK_PROCESS_CYCFIN;
static tOplkError processSync(tNmtState nmtState_p) SECTION_DLLK_PROCESS_SYNC;
static tOplkError processSyncCn(tNmtState nmtState_p, BOOL fReadyFlag_p) SECTION_DLLK_PROCESS_SYNC;
#if defined(CONFIG_INCLUDE_NMT_MN)
static tOplkError processSyncMn(tNmtState nmtState_p, BOOL fReadyFlag_p) SECTION_DLLK_PROCESS_SYNC;
static tOplkError processStartReducedCycle(void);
#endif
#if CONFIG_DLL_PRES_READY_AFTER_SOA != FALSE
static tOplkError processPresReady(tNmtState nmtState_p);
#endif
static tOplkError processFillTx(tDllAsyncReqPriority asyncReqPriority_p, tNmtState nmtState_p);

#if defined(CONFIG_INCLUDE_NMT_MN) && defined(CONFIG_INCLUDE_PRES_FORWARD)
// Request forwarding of Pres frames (for conformance test)
static tOplkError requestPresForward(UINT node_p);
#endif

//============================================================================//
//            P U B L I C   F U N C T I O N S                                 //
//============================================================================//

//------------------------------------------------------------------------------
/**
\brief  Process an event

The function processes internal events and does work that cannot be done in
interrupt context.

\param  pEvent_p        Pointer to event which should be processed.

\return The function returns a tOplkError error code.

\ingroup module_dllk
*/
//------------------------------------------------------------------------------
tOplkError dllk_process(tEvent* pEvent_p)
{
    tOplkError              ret = kErrorOk;
    tEventNmtStateChange*   pNmtStateChange;

    switch (pEvent_p->eventType)
    {
        case kEventTypeNmtStateChange:
            pNmtStateChange = (tEventNmtStateChange*)pEvent_p->pEventArg;
            ret = processNmtStateChange(pNmtStateChange->newNmtState,
                                        pNmtStateChange->oldNmtState);
            break;

        case kEventTypeNmtEvent:
            ret = processNmtEvent(pEvent_p);
            break;

        case kEventTypeDllkFillTx:
            ret = processFillTx(*((tDllAsyncReqPriority*)pEvent_p->pEventArg),
                                dllkInstance_g.nmtState);
            break;

        case kEventTypeDllkFlag1:
            // trigger update of StatusRes on SoA, because Flag 1 was changed
            if (dllkInstance_g.updateTxFrame == DLLK_UPDATE_NONE)
                dllkInstance_g.updateTxFrame = DLLK_UPDATE_STATUS;
            break;

        case kEventTypeDllkCycleFinish:
            ret = processCycleFinish(dllkInstance_g.nmtState);
            break;

        case kEventTypeSync:
            ret = processSync(dllkInstance_g.nmtState);
            break;

#if defined(CONFIG_INCLUDE_NMT_MN)
        case kEventTypeDllkStartReducedCycle:
            ret = processStartReducedCycle();
            break;

#if defined(CONFIG_INCLUDE_PRES_FORWARD)
        case kEventTypeRequPresForward:
            ret = requestPresForward(*((UINT*)pEvent_p->pEventArg));
            break;
#endif

#endif

#if CONFIG_DLL_PRES_READY_AFTER_SOA != FALSE
        case kEventTypeDllkPresReady:
            ret = processPresReady(dllkInstance_g.nmtState);
            break;
#endif


        default:
            ret = kErrorInvalidEvent;
            ASSERTMSG(ret != kErrorInvalidEvent, "dllk_process(): unhandled event type!\n");
            break;
    }

    return ret;
}

//============================================================================//
//            P R I V A T E   F U N C T I O N S                               //
//============================================================================//
/// \name Private Functions
/// \{

//------------------------------------------------------------------------------
/**
\brief  Control PDOK CAL sync function

This function controls the kernel PDO CAL sync function. It enables/disables
the sync function by sending the appropriate event.

\param  fEnable_p       Flag determines if sync should be enabled or disabled.

\return The function returns a tOplkError error code.
*/
//------------------------------------------------------------------------------
static tOplkError controlPdokcalSync(BOOL fEnable_p)
{
    tEvent event;
    BOOL fEnable = fEnable_p;

    event.eventSink = kEventSinkPdokCal;
    event.eventType = kEventTypePdokControlSync;
    event.pEventArg = &fEnable;
    event.eventArgSize = sizeof(fEnable);

    return eventk_postEvent(&event);
}

//------------------------------------------------------------------------------
/**
\brief  Process NMT state change event

The function processes a NMT state change event.

\param  newNmtState_p           New NMT state of the local node.
\param  oldNmtState_p           Previous NMT state of the local node.

\return The function returns a tOplkError error code.
*/
//------------------------------------------------------------------------------
static tOplkError processNmtStateChange(tNmtState newNmtState_p, tNmtState oldNmtState_p)
{
    tOplkError      ret = kErrorOk;

    switch (newNmtState_p)
    {
        case kNmtGsOff:
        case kNmtGsInitialising:
            dllkInstance_g.relativeTime = 0;
            // set EC flag in Flag 1, so the MN can detect a reboot and
            // will initialize the Error Signaling.
            dllkInstance_g.flag1 = PLK_FRAME_FLAG1_EC;
            dllkInstance_g.nmtState = newNmtState_p;
            if (oldNmtState_p > kNmtGsResetConfiguration)
            {
                ret = dllknode_cleanupLocalNode(oldNmtState_p);      // deinitialize DLL and destroy frames
            }
            break;

        case kNmtGsResetApplication:
        case kNmtGsResetCommunication:
        case kNmtGsResetConfiguration:
            // at first, update NMT state in instance structure to disable frame processing
            dllkInstance_g.nmtState = newNmtState_p;
            if (oldNmtState_p > kNmtGsResetConfiguration)
            {
                ret = dllknode_cleanupLocalNode(oldNmtState_p);      // deinitialize DLL and destroy frames

            }
            break;

        // node listens for POWERLINK frames and check timeout
        case kNmtMsNotActive:
        case kNmtCsNotActive:
            if (oldNmtState_p <= kNmtGsResetConfiguration)
            {
                // setup DLL and create frames
                ret = dllknode_setupLocalNode(newNmtState_p);
            }
            break;

        // node processes only async frames
        case kNmtCsPreOperational1:
#if CONFIG_TIMER_USE_HIGHRES != FALSE
            if ((ret = hrestimer_deleteTimer(&dllkInstance_g.timerHdlCycle)) != kErrorOk)
                return ret;
#endif
            // deactivate sync generation
            if ((ret = controlPdokcalSync(FALSE)) != kErrorOk)
                return ret;

#if (CONFIG_DLL_PROCESS_SYNC == DLL_PROCESS_SYNC_ON_TIMER)
            if ((ret = synctimer_stopSync()) != kErrorOk)
                return ret;
#endif

#if CONFIG_DLL_PRES_CHAINING_CN != FALSE
            if ((ret = dllkframe_presChainingDisable()) != kErrorOk)
                return ret;
#endif

            // update IdentRes and StatusRes
            ret = dllkframe_updateFrameStatusRes(&dllkInstance_g.pTxBuffer[DLLK_TXFRAME_STATUSRES +
                                                     dllkInstance_g.curTxBufferOffsetStatusRes],
                                                 newNmtState_p);
            if (ret != kErrorOk)
                return ret;

            ret = dllkframe_updateFrameIdentRes(&dllkInstance_g.pTxBuffer[DLLK_TXFRAME_IDENTRES +
                                                    dllkInstance_g.curTxBufferOffsetIdentRes],
                                                newNmtState_p);
            if (ret != kErrorOk)
                return ret;

            // enable IdentRes and StatusRes
#if (CONFIG_EDRV_AUTO_RESPONSE != FALSE)
            // enable corresponding Rx filter
            dllkInstance_g.aFilter[DLLK_FILTER_SOA_STATREQ].fEnable = TRUE;
            ret = edrv_changeRxFilter(dllkInstance_g.aFilter, DLLK_FILTER_COUNT,
                                   DLLK_FILTER_SOA_STATREQ, EDRV_FILTER_CHANGE_STATE);
            if (ret != kErrorOk)
                return ret;

            // enable corresponding Rx filter
            dllkInstance_g.aFilter[DLLK_FILTER_SOA_IDREQ].fEnable = TRUE;
            ret = edrv_changeRxFilter(dllkInstance_g.aFilter, DLLK_FILTER_COUNT,
                                   DLLK_FILTER_SOA_IDREQ, EDRV_FILTER_CHANGE_STATE);
            if (ret != kErrorOk)
                return ret;

#if CONFIG_DLL_PRES_CHAINING_CN != FALSE
            // enable SyncReq Rx filter
            dllkInstance_g.aFilter[DLLK_FILTER_SOA_SYNCREQ].fEnable = TRUE;
            ret = edrv_changeRxFilter(dllkInstance_g.aFilter, DLLK_FILTER_COUNT,
                                   DLLK_FILTER_SOA_SYNCREQ, EDRV_FILTER_CHANGE_STATE);
            if (ret != kErrorOk)
                return ret;
#endif
#endif

            // update PRes (for sudden changes to PreOp2)
            ret = dllkframe_updateFramePres(&dllkInstance_g.pTxBuffer[DLLK_TXFRAME_PRES +
                                                (dllkInstance_g.curTxBufferOffsetCycle ^ 1)],
                                            newNmtState_p);
            if (ret != kErrorOk)
                return ret;

            ret = dllkframe_updateFramePres(&dllkInstance_g.pTxBuffer[DLLK_TXFRAME_PRES +
                                                dllkInstance_g.curTxBufferOffsetCycle],
                                            newNmtState_p);
            if (ret != kErrorOk)
                return ret;

            // enable PRes (for sudden changes to PreOp2)
#if (CONFIG_EDRV_AUTO_RESPONSE != FALSE)
            // enable corresponding Rx filter
            dllkInstance_g.aFilter[DLLK_FILTER_PREQ].fEnable = TRUE;
            dllkInstance_g.aFilter[DLLK_FILTER_PREQ].pTxBuffer = &dllkInstance_g.pTxBuffer[DLLK_TXFRAME_PRES];
            ret = edrv_changeRxFilter(dllkInstance_g.aFilter, DLLK_FILTER_COUNT,
                                   DLLK_FILTER_PREQ, EDRV_FILTER_CHANGE_STATE | EDRV_FILTER_CHANGE_AUTO_RESPONSE);
            if (ret != kErrorOk)
                return ret;
#endif
            break;

        // node processes isochronous and asynchronous frames
        case kNmtCsPreOperational2:
            // signal update of IdentRes and StatusRes on SoA
            dllkInstance_g.updateTxFrame = DLLK_UPDATE_BOTH;

            // enable PRes (necessary if coming from Stopped)
#if (CONFIG_EDRV_AUTO_RESPONSE != FALSE)
            // enable corresponding Rx filter
            dllkInstance_g.aFilter[DLLK_FILTER_PREQ].fEnable = TRUE;
            dllkInstance_g.aFilter[DLLK_FILTER_PREQ].pTxBuffer = &dllkInstance_g.pTxBuffer[DLLK_TXFRAME_PRES];
            ret = edrv_changeRxFilter(dllkInstance_g.aFilter, DLLK_FILTER_COUNT,
                                   DLLK_FILTER_PREQ, EDRV_FILTER_CHANGE_STATE | EDRV_FILTER_CHANGE_AUTO_RESPONSE);
            if (ret != kErrorOk)
                return ret;
#endif
            break;

#if defined (CONFIG_INCLUDE_NMT_MN)
        case kNmtMsPreOperational1:
#if CONFIG_TIMER_USE_HIGHRES != FALSE
            ret = hrestimer_deleteTimer(&dllkInstance_g.timerHdlCycle);
            if (ret != kErrorOk)
                return ret;
#endif
            /// deactivate sync generation
            if ((ret = controlPdokcalSync(FALSE)) != kErrorOk)
                return ret;

            ret = edrvcyclic_stopCycle();
            if (ret != kErrorOk)
                return ret;

            // update IdentRes and StatusRes
            ret = dllkframe_updateFrameIdentRes(&dllkInstance_g.pTxBuffer[DLLK_TXFRAME_IDENTRES +
                                                    dllkInstance_g.curTxBufferOffsetIdentRes],
                                                newNmtState_p);
            if (ret != kErrorOk)
                return ret;

            ret = dllkframe_updateFrameStatusRes(&dllkInstance_g.pTxBuffer[DLLK_TXFRAME_STATUSRES +
                                                     dllkInstance_g.curTxBufferOffsetStatusRes],
                                                 newNmtState_p);
            break;

        case kNmtMsReadyToOperate:
            /// activate sync generation
            if ((ret = controlPdokcalSync(TRUE)) != kErrorOk)
                return ret;
            break;

        case kNmtMsPreOperational2:
        case kNmtMsOperational:
            // signal update of IdentRes and StatusRes on SoA
            dllkInstance_g.updateTxFrame = DLLK_UPDATE_BOTH;
            break;

#endif

        case kNmtCsReadyToOperate:
            /// activate sync generation
            if ((ret = controlPdokcalSync(TRUE)) != kErrorOk)
                return ret;

            // NOTE: This fall through is intended since IdentRes and StatusRes
            //       on SoA require update in ReadyToOperate state as well!

        case kNmtCsOperational:
            // signal update of IdentRes and StatusRes on SoA
            dllkInstance_g.updateTxFrame = DLLK_UPDATE_BOTH;
            break;

        // node stopped by MN
        case kNmtCsStopped:
            // signal update of IdentRes and StatusRes on SoA
            dllkInstance_g.updateTxFrame = DLLK_UPDATE_BOTH;

#if (CONFIG_EDRV_AUTO_RESPONSE != FALSE)
            // disable auto-response for PRes filter
            dllkInstance_g.aFilter[DLLK_FILTER_PREQ].pTxBuffer = NULL;
            ret = edrv_changeRxFilter(dllkInstance_g.aFilter, DLLK_FILTER_COUNT,
                                   DLLK_FILTER_PREQ, EDRV_FILTER_CHANGE_AUTO_RESPONSE);
            if (ret != kErrorOk)
                return ret;
#endif

            // update PRes
            ret = dllkframe_updateFramePres(&dllkInstance_g.pTxBuffer[DLLK_TXFRAME_PRES +
                                                (dllkInstance_g.curTxBufferOffsetCycle ^ 1)],
                                            newNmtState_p);
            if (ret != kErrorOk)
                return ret;

            ret = dllkframe_updateFramePres(&dllkInstance_g.pTxBuffer[DLLK_TXFRAME_PRES +
                                                dllkInstance_g.curTxBufferOffsetCycle],
                                            newNmtState_p);
            if (ret != kErrorOk)
                return ret;
            break;

        // no POWERLINK cycle -> normal ethernet communication
        case kNmtMsBasicEthernet:
        case kNmtCsBasicEthernet:
            // Fill Async Tx Buffer, because state BasicEthernet was entered
            ret = processFillTx(kDllAsyncReqPrioGeneric, newNmtState_p);
            if (ret != kErrorOk)
                return ret;
            break;

        default:
            return kErrorNmtInvalidState;
            break;

    }

    // update NMT state in instance structure. This is done after updating all
    // Tx frames, so no frame will be transmitted by callback function, when it
    // is not up to date yet.
    dllkInstance_g.nmtState = newNmtState_p;

    return ret;
}

//------------------------------------------------------------------------------
/**
\brief  Process NMT event

The function processes a NMT event.

\param  pEvent_p                Event to process.

\return The function returns a tOplkError error code.
*/
//------------------------------------------------------------------------------
static tOplkError processNmtEvent(tEvent* pEvent_p)
{
    tOplkError      Ret = kErrorOk;
    tNmtEvent*      pNmtEvent;
    tNmtState       NmtState;

    pNmtEvent = (tNmtEvent*)pEvent_p->pEventArg;

    switch (*pNmtEvent)
    {
        case kNmtEventDllCeSoa:
            // do preprocessing for next cycle
            NmtState = dllkInstance_g.nmtState;
#if (CONFIG_DLL_PROCESS_SYNC == DLL_PROCESS_SYNC_ON_SOA)
            if (dllkInstance_g.dllState != kDllGsInit)
            {   // cyclic state is active, so preprocessing is necessary
                Ret = processSync(NmtState);
            }
//            BENCHMARK_MOD_02_TOGGLE(7);
#endif
            Ret = processCycleFinish(NmtState);
            break;

        default:
            break;
    }

    return Ret;
}

//------------------------------------------------------------------------------
/**
\brief  Process fill TX event

The function processes the fill TX event.

\param  asyncReqPriority_p      Priority of asynchronous request.
\param  nmtState_p              NMT state of local node.

\return The function returns a tOplkError error code.
*/
//------------------------------------------------------------------------------
static tOplkError processFillTx(tDllAsyncReqPriority asyncReqPriority_p, tNmtState nmtState_p)
{
    tOplkError      ret = kErrorOk;
    tPlkFrame *     pTxFrame;
    tEdrvTxBuffer*  pTxBuffer;
    UINT            frameSize;
    UINT            frameCount;
    UINT            nextTxBufferOffset;
    tDllkTxBufState* pTxBufferState = NULL;
#if (CONFIG_EDRV_AUTO_RESPONSE != FALSE)
    UINT            filterEntry;
#endif

    // fill TxBuffer of specified priority with new frame if empty
    pTxFrame = NULL;
    switch (asyncReqPriority_p)
    {
        case kDllAsyncReqPrioNmt:    // NMT request priority
            nextTxBufferOffset = dllkInstance_g.curTxBufferOffsetNmtReq;
            pTxBuffer = &dllkInstance_g.pTxBuffer[DLLK_TXFRAME_NMTREQ + nextTxBufferOffset];
            pTxBufferState = &dllkInstance_g.aTxBufferStateNmtReq[nextTxBufferOffset];
#if (CONFIG_EDRV_AUTO_RESPONSE != FALSE)
            filterEntry = DLLK_FILTER_SOA_NMTREQ;
#endif
            break;

        default:    // generic priority
            nextTxBufferOffset = dllkInstance_g.curTxBufferOffsetNonPlk;
            pTxBuffer = &dllkInstance_g.pTxBuffer[DLLK_TXFRAME_NONPLK + nextTxBufferOffset];
            pTxBufferState = &dllkInstance_g.aTxBufferStateNonPlk[nextTxBufferOffset];
#if (CONFIG_EDRV_AUTO_RESPONSE != FALSE)
            filterEntry = DLLK_FILTER_SOA_NONPLK;
#endif
            break;
    }

    if (pTxBuffer->pBuffer != NULL)
    {   // NmtRequest or non-POWERLINK frame does exist
        // check if frame is empty and not being filled
        if (*pTxBufferState == kDllkTxBufEmpty)
        {
            *pTxBufferState = kDllkTxBufFilling;              // mark Tx buffer as filling is in process
            frameSize = pTxBuffer->maxBufferSize;            // set max buffer size as input parameter

            // copy frame from shared loop buffer to Tx buffer
            ret = dllkcal_getAsyncTxFrame(pTxBuffer->pBuffer, &frameSize, asyncReqPriority_p);
            if (ret == kErrorOk)
            {
                pTxFrame = (tPlkFrame*)pTxBuffer->pBuffer;
                ret = dllkframe_checkFrame(pTxFrame, frameSize);
                if(ret != kErrorOk)
                    goto Exit;

                pTxBuffer->txFrameSize = frameSize;    // set buffer valid
                *pTxBufferState = kDllkTxBufReady;

#if (CONFIG_EDRV_AUTO_RESPONSE != FALSE)
                if ((nmtState_p & (NMT_TYPE_MASK | NMT_SUPERSTATE_MASK)) == (NMT_TYPE_CS | NMT_CS_PLKMODE))
                {
                    ret = edrv_updateTxBuffer(pTxBuffer);

                    // enable corresponding Rx filter
                    dllkInstance_g.aFilter[filterEntry].fEnable = TRUE;
                    ret = edrv_changeRxFilter(dllkInstance_g.aFilter, DLLK_FILTER_COUNT,
                                           filterEntry, EDRV_FILTER_CHANGE_STATE);
                    if (ret != kErrorOk)
                        goto Exit;
                }
#endif
            }
            else if (ret == kErrorDllAsyncTxBufferEmpty)
            {   // empty Tx buffer is not a real problem so just ignore it
                ret = kErrorOk;
<<<<<<< HEAD
                pTxBuffer->txFrameSize = DLLK_BUFLEN_EMPTY;    // mark Tx buffer as empty
=======
                *pTxBufferState = kDllkTxBufEmpty;    // mark Tx buffer as empty

#if (CONFIG_EDRV_AUTO_RESPONSE != FALSE)
                if ((nmtState_p & (NMT_TYPE_MASK | NMT_SUPERSTATE_MASK)) == (NMT_TYPE_CS | NMT_CS_PLKMODE))
                {
                    // disable corresponding Rx filter
                    dllkInstance_g.aFilter[filterEntry].fEnable = FALSE;
                    ret = edrv_changeRxFilter(dllkInstance_g.aFilter, DLLK_FILTER_COUNT,
                                           filterEntry, EDRV_FILTER_CHANGE_STATE);
                    if (ret != kErrorOk)
                        goto Exit;
                }
#endif
>>>>>>> 812203d8
            }
            else
            {
                goto Exit;
            }
        }
    }

    if ((nmtState_p == kNmtCsBasicEthernet) || (nmtState_p == kNmtMsBasicEthernet))
    {   // send frame immediately
        if (pTxFrame != NULL)
        {   // frame is present - padding is done by Edrv or ethernet controller
            *pTxBufferState = kDllkTxBufSending;
            ret = edrv_sendTxBuffer(pTxBuffer);
        }
        else
        {   // no frame moved to TxBuffer

            // check if TxBuffers contain unsent frames
            if (dllkInstance_g.aTxBufferStateNmtReq[dllkInstance_g.curTxBufferOffsetNmtReq] == kDllkTxBufReady)
            {   // NMT request Tx buffer contains a frame
                dllkInstance_g.aTxBufferStateNmtReq[dllkInstance_g.curTxBufferOffsetNmtReq] = kDllkTxBufSending;
                ret = edrv_sendTxBuffer(&dllkInstance_g.pTxBuffer[DLLK_TXFRAME_NMTREQ +
                                                              dllkInstance_g.curTxBufferOffsetNmtReq]);
            }
            else if (dllkInstance_g.aTxBufferStateNonPlk[dllkInstance_g.curTxBufferOffsetNonPlk] == kDllkTxBufReady)
            {   // non-POWERLINK Tx buffer contains a frame
                dllkInstance_g.aTxBufferStateNonPlk[dllkInstance_g.curTxBufferOffsetNonPlk] = kDllkTxBufSending;
                ret = edrv_sendTxBuffer(&dllkInstance_g.pTxBuffer[DLLK_TXFRAME_NONPLK +
                                                              dllkInstance_g.curTxBufferOffsetNonPlk]);
            }
            if (ret == kErrorInvalidOperation)
            {   // ignore error if caused by already active transmission
                ret = kErrorOk;
            }
        }
        dllkInstance_g.flag2 = 0;               // reset PRes flag 2
    }
    else
    {
        // update Flag 2 (PR, RS)
        ret = dllkcal_getAsyncTxCount(&asyncReqPriority_p, &frameCount);
        if (asyncReqPriority_p == kDllAsyncReqPrioNmt)
        {   // non-empty FIFO with hightest priority is for NMT requests
            if (dllkInstance_g.aTxBufferStateNmtReq[dllkInstance_g.curTxBufferOffsetNmtReq] == kDllkTxBufReady)
            {   // NMT request Tx buffer contains a frame
                // add one more frame
                frameCount++;
            }
        }
        else
        {   // non-empty FIFO with highest priority is for generic frames
            if (dllkInstance_g.aTxBufferStateNmtReq[dllkInstance_g.curTxBufferOffsetNmtReq] == kDllkTxBufReady)
            {   // NMT request Tx buffer contains a frame
                // use NMT request FIFO, because of higher priority
                frameCount = 1;
                asyncReqPriority_p = kDllAsyncReqPrioNmt;
            }
            else if (dllkInstance_g.aTxBufferStateNonPlk[dllkInstance_g.curTxBufferOffsetNonPlk] == kDllkTxBufReady)
            {   // non-POWERLINK Tx buffer contains a frame
                // use NMT request FIFO, because of higher priority
                // add one more frame
                frameCount++;
            }
        }

        if (frameCount > 7)
        {   // limit frame request to send counter to 7
            frameCount = 7;
        }
        if (frameCount > 0)
        {
            dllkInstance_g.flag2 = (UINT8)(((asyncReqPriority_p << PLK_FRAME_FLAG2_PR_SHIFT) &
                                             PLK_FRAME_FLAG2_PR) | (frameCount & PLK_FRAME_FLAG2_RS));
        }
        else
        {
            dllkInstance_g.flag2 = 0;
        }
        dllkInstance_g.updateTxFrame = DLLK_UPDATE_BOTH;
    }

Exit:
    return ret;
}

//------------------------------------------------------------------------------
/**
\brief  Process cycle finish event

The function processes a cycle finish event.

\param  nmtState_p              NMT state of the node.

\return The function returns a tOplkError error code.
*/
//------------------------------------------------------------------------------
static tOplkError processCycleFinish(tNmtState nmtState_p)
{
    tOplkError      ret = kErrorReject;
    tEdrvTxBuffer*  pTxBuffer;

    switch (dllkInstance_g.updateTxFrame)
    {
        case DLLK_UPDATE_BOTH:
            dllkInstance_g.curTxBufferOffsetIdentRes ^= 1;
            pTxBuffer = &dllkInstance_g.pTxBuffer[DLLK_TXFRAME_IDENTRES +
                                                  dllkInstance_g.curTxBufferOffsetIdentRes];
            if (pTxBuffer->pBuffer != NULL)
            {   // IdentRes does exist
                if ((ret = dllkframe_updateFrameIdentRes(pTxBuffer, nmtState_p)) != kErrorOk)
                    return ret;
            }
            // fall-through

        case DLLK_UPDATE_STATUS:
            dllkInstance_g.curTxBufferOffsetStatusRes ^= 1;
            pTxBuffer = &dllkInstance_g.pTxBuffer[DLLK_TXFRAME_STATUSRES +
                                                  dllkInstance_g.curTxBufferOffsetStatusRes];
            if (pTxBuffer->pBuffer != NULL)
            {   // StatusRes does exist
                if ((ret = dllkframe_updateFrameStatusRes(pTxBuffer, nmtState_p)) != kErrorOk)
                    return ret;
            }

            // reset signal variable
            dllkInstance_g.updateTxFrame = DLLK_UPDATE_NONE;
            break;

        default:
            break;
    }

    ret = errhndk_decrementCounters((nmtState_p >= kNmtMsNotActive));

#if defined(CONFIG_INCLUDE_NMT_MN)
    if (dllkInstance_g.dllState > kDllMsNonCyclic)
    {
        if (dllkInstance_g.dllConfigParam.syncNodeId == C_ADR_SYNC_ON_SOC)
        {   // cyclic state is active, so preprocessing is necessary
            ret = processSync(nmtState_p);
        }
    }
#endif

    return ret;
}

//------------------------------------------------------------------------------
/**
\brief  Process sync event

The function processes the sync event.

\param  nmtState_p              NMT state of the node.

\return The function returns a tOplkError error code.
*/
//------------------------------------------------------------------------------
static tOplkError processSync(tNmtState nmtState_p)
{
    tOplkError      ret = kErrorReject;
    BOOL            fReadyFlag = FALSE;

    if (dllkInstance_g.pfnCbSync != NULL)
    {
        ret = dllkInstance_g.pfnCbSync();
        if (ret == kErrorReject)
            fReadyFlag = FALSE;
        else if (ret == kErrorOk)
            fReadyFlag = TRUE;
        else
            return ret;
    }

    // do cycle preparation
#if defined(CONFIG_INCLUDE_NMT_MN)
    if (nmtState_p >= kNmtMsNotActive)
    {   // local node is MN
        ret = processSyncMn(nmtState_p, fReadyFlag);
    }
    else
    {   // local node is CN
        ret = processSyncCn(nmtState_p, fReadyFlag);
    }
#else
    // local can only be CN as MN part is not compiled in
    ret = processSyncCn(nmtState_p, fReadyFlag);
#endif

    return ret;
}

//------------------------------------------------------------------------------
/**
\brief  Process sync event on CN

The function processes the sync event on a CN.

\param  nmtState_p              NMT state of the node.
\param  fReadyFlag_p            Status of the ready flag.

\return The function returns a tOplkError error code.
*/
//------------------------------------------------------------------------------
static tOplkError processSyncCn(tNmtState nmtState_p, BOOL fReadyFlag_p)
{
    tOplkError          ret = kErrorOk;
    tPlkFrame *         pTxFrame;
    tEdrvTxBuffer*      pTxBuffer;
    tFrameInfo          FrameInfo;
    UINT                nextTxBufferOffset = dllkInstance_g.curTxBufferOffsetCycle ^ 1;

    // local node is CN, update only the PRes
    pTxBuffer = &dllkInstance_g.pTxBuffer[DLLK_TXFRAME_PRES + nextTxBufferOffset];
    if (pTxBuffer->pBuffer != NULL)
    {   // PRes does exist
        pTxFrame = (tPlkFrame*)pTxBuffer->pBuffer;

        if (nmtState_p != kNmtCsOperational)
            fReadyFlag_p = FALSE;

        FrameInfo.pFrame = pTxFrame;
        FrameInfo.frameSize = pTxBuffer->txFrameSize;
        ret = dllkframe_processTpdo(&FrameInfo, fReadyFlag_p);
        if (ret != kErrorOk)
            return ret;

//      BENCHMARK_MOD_02_TOGGLE(7);

        ret = dllkframe_updateFramePres(pTxBuffer, nmtState_p);
        if (ret != kErrorOk)
            return ret;

        // switch to next cycle
        dllkInstance_g.curTxBufferOffsetCycle = (UINT8)nextTxBufferOffset;
    }

    return ret;
}

#if defined(CONFIG_INCLUDE_NMT_MN)
//------------------------------------------------------------------------------
/**
\brief  Process sync event on MN

The function processes the sync event on a MN.

\param  nmtState_p              NMT state of the node.
\param  fReadyFlag_p            Status of the ready flag.

\return The function returns a tOplkError error code.
*/
//------------------------------------------------------------------------------
static tOplkError processSyncMn(tNmtState nmtState_p, BOOL fReadyFlag_p)
{
    tOplkError          ret = kErrorOk;
    tPlkFrame *         pTxFrame;
    tEdrvTxBuffer*      pTxBuffer;
    UINT                index = 0;
    UINT32              nextTimeOffsetNs = 0;
    UINT                nextTxBufferOffset = dllkInstance_g.curTxBufferOffsetCycle ^ 1;

    pTxBuffer = &dllkInstance_g.pTxBuffer[DLLK_TXFRAME_SOC + nextTxBufferOffset];
    pTxBuffer->timeOffsetNs = nextTimeOffsetNs;
    pTxFrame = (tPlkFrame*)pTxBuffer->pBuffer;

    // Set SoC relative time
    ami_setUint64Le(&pTxFrame->data.soc.relativeTimeLe, dllkInstance_g.relativeTime);
    dllkInstance_g.relativeTime += dllkInstance_g.dllConfigParam.cycleLen;

    // Update SOC Prescaler Flag
    ami_setUint8Le(&pTxFrame->data.soc.flag1, dllkInstance_g.mnFlag1 & (PLK_FRAME_FLAG1_PS | PLK_FRAME_FLAG1_MC));

    if (dllkInstance_g.ppTxBufferList == NULL)
        return ret;

    dllkInstance_g.ppTxBufferList[index] = pTxBuffer;
    index++;

    ret = dllknode_setupSyncPhase(nmtState_p, fReadyFlag_p, nextTxBufferOffset, &nextTimeOffsetNs, &index);
    if (ret != kErrorOk)
        return ret;

    dllknode_setupAsyncPhase(nmtState_p, nextTxBufferOffset, nextTimeOffsetNs, &index);

    // set last list element to NULL
    dllkInstance_g.ppTxBufferList[index] = NULL;
    index++;

    ret = edrvcyclic_setNextTxBufferList(dllkInstance_g.ppTxBufferList, index);

    return ret;
}
#endif

#if CONFIG_DLL_PRES_READY_AFTER_SOA != FALSE
//------------------------------------------------------------------------------
/**
\brief  Process PRes ready event

The function processes the PRes Ready event.

\param  nmtState_p              NMT state of local node.

\return The function returns a tOplkError error code.
*/
//------------------------------------------------------------------------------
static tOplkError processPresReady(tNmtState nmtState_p)
{
    tOplkError          ret = kErrorOk;
    tPlkFrame*          pTxFrame;

    // post PRes to transmit FIFO
    if (nmtState_p != kNmtCsBasicEthernet)
    {
        // Does PRes exist?
        if (dllkInstance_g.pTxBuffer[DLLK_TXFRAME_PRES +
                                     dllkInstance_g.curTxBufferOffsetCycle].pBuffer != NULL)
        {   // PRes does exist
            pTxFrame = (tPlkFrame*)dllkInstance_g.pTxBuffer[DLLK_TXFRAME_PRES +
                                                            dllkInstance_g.curTxBufferOffsetCycle].pBuffer;
            // update frame (NMT state, RD, RS, PR, MS, EN flags)
            if (nmtState_p < kNmtCsPreOperational2)
            {   // NMT state is not PreOp2, ReadyToOp or Op
                // fake NMT state PreOp2, because PRes will be sent only in PreOp2 or greater
                nmtState_p = kNmtCsPreOperational2;
            }
            ami_setUint8Le(&pTxFrame->data.pres.nmtStatus, (UINT8)nmtState_p);
            ami_setUint8Le(&pTxFrame->data.pres.flag2, dllkInstance_g.flag2);
            if (nmtState_p != kNmtCsOperational)
            {   // mark PDO as invalid in all NMT state but Op
                // $$$ reset only RD flag; set other flags appropriately
                ami_setUint8Le(&pTxFrame->data.pres.flag1, 0);
            }
            // $$$ make function that updates Pres, StatusRes
            // mark PRes frame as ready for transmission
            ret = edrv_setTxBufferReady(&dllkInstance_g.pTxBuffer[DLLK_TXFRAME_PRES +
                                                           dllkInstance_g.curTxBufferOffsetCycle]);
        }
    }
    return ret;
}
#endif

#if defined(CONFIG_INCLUDE_NMT_MN)
//------------------------------------------------------------------------------
/**
\brief  Process StartReducedCycle Event

The function processes the StartReducedCycle event.

\return The function returns a tOplkError error code.
*/
//------------------------------------------------------------------------------
static tOplkError processStartReducedCycle(void)
{
    tOplkError      ret = kErrorOk;

    // start the reduced cycle by programming the cycle timer
    // it is issued by NMT MN module, when PreOp1 is entered

    // clear the asynchronous queues
    ret = dllkcal_clearAsyncQueues();

    // reset cycle counter (every time a SoA is triggered in PreOp1 the counter is incremented
    // and when it reaches C_DLL_PREOP1_START_CYCLES the SoA may contain invitations)
    dllkInstance_g.cycleCount = 0;

    // remove any CN from isochronous phase
    while (dllkInstance_g.pFirstNodeInfo != NULL)
    {
        ret = dllknode_deleteNodeIsochronous(dllkInstance_g.pFirstNodeInfo);
        if (ret != kErrorOk)
            goto Exit;
    }

    while (dllkInstance_g.pFirstPrcNodeInfo != NULL)
    {
        ret = dllknode_deleteNodeIsochronous(dllkInstance_g.pFirstPrcNodeInfo);
        if (ret != kErrorOk)
            goto Exit;
    }

    // change state to NonCyclic,
    // hence changeState() will not ignore the next call
    dllkInstance_g.dllState = kDllMsNonCyclic;

#if CONFIG_TIMER_USE_HIGHRES != FALSE
    if (dllkInstance_g.dllConfigParam.asyncSlotTimeout != 0)
    {
        ret = hrestimer_modifyTimer(&dllkInstance_g.timerHdlCycle,
                                    dllkInstance_g.dllConfigParam.asyncSlotTimeout,
                                    dllkframe_cbMnTimerCycle, 0L, FALSE);
    }
#endif

    dllkInstance_g.curLastSoaReq = 0;
    dllkInstance_g.curTxBufferOffsetCycle = 0;

Exit:
    return ret;
}

#if defined(CONFIG_INCLUDE_PRES_FORWARD)
//------------------------------------------------------------------------------
/**
\brief  Request of forwarding PRes frames to the application

The function requests the DLL to forward a received PRes frame to the
application.

\param  node_p          Node ID of node to request PRes forwarding.

\return The function returns a tOplkError error code.
*/
//------------------------------------------------------------------------------
static tOplkError requestPresForward(UINT node_p)
{
    tOplkError      ret = kErrorOk;

    if ((node_p > 0) && (node_p <= NMT_MAX_NODE_ID))
        dllkInstance_g.aPresForward[node_p - 1].numRequests++;
    else
        ret = kErrorInvalidNodeId;

    return  ret;
}
#endif

#endif

/// \}<|MERGE_RESOLUTION|>--- conflicted
+++ resolved
@@ -615,9 +615,7 @@
             else if (ret == kErrorDllAsyncTxBufferEmpty)
             {   // empty Tx buffer is not a real problem so just ignore it
                 ret = kErrorOk;
-<<<<<<< HEAD
-                pTxBuffer->txFrameSize = DLLK_BUFLEN_EMPTY;    // mark Tx buffer as empty
-=======
+
                 *pTxBufferState = kDllkTxBufEmpty;    // mark Tx buffer as empty
 
 #if (CONFIG_EDRV_AUTO_RESPONSE != FALSE)
@@ -631,7 +629,6 @@
                         goto Exit;
                 }
 #endif
->>>>>>> 812203d8
             }
             else
             {
