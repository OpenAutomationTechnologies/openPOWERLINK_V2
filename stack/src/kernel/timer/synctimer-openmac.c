/**
********************************************************************************
\file   synctimer-openmac.c

\brief  Implementation of openMAC synchronization timer module

This file contains the implementation of the openMAC synchronization timer
module.

\ingroup module_synctimer
*******************************************************************************/

/*------------------------------------------------------------------------------
Copyright (c) 2013, SYSTEC electronic GmbH
Copyright (c) 2015, Bernecker+Rainer Industrie-Elektronik Ges.m.b.H. (B&R)
All rights reserved.

Redistribution and use in source and binary forms, with or without
modification, are permitted provided that the following conditions are met:
    * Redistributions of source code must retain the above copyright
      notice, this list of conditions and the following disclaimer.
    * Redistributions in binary form must reproduce the above copyright
      notice, this list of conditions and the following disclaimer in the
      documentation and/or other materials provided with the distribution.
    * Neither the name of the copyright holders nor the
      names of its contributors may be used to endorse or promote products
      derived from this software without specific prior written permission.

THIS SOFTWARE IS PROVIDED BY THE COPYRIGHT HOLDERS AND CONTRIBUTORS "AS IS" AND
ANY EXPRESS OR IMPLIED WARRANTIES, INCLUDING, BUT NOT LIMITED TO, THE IMPLIED
WARRANTIES OF MERCHANTABILITY AND FITNESS FOR A PARTICULAR PURPOSE ARE
DISCLAIMED. IN NO EVENT SHALL COPYRIGHT HOLDERS BE LIABLE FOR ANY
DIRECT, INDIRECT, INCIDENTAL, SPECIAL, EXEMPLARY, OR CONSEQUENTIAL DAMAGES
(INCLUDING, BUT NOT LIMITED TO, PROCUREMENT OF SUBSTITUTE GOODS OR SERVICES;
LOSS OF USE, DATA, OR PROFITS; OR BUSINESS INTERRUPTION) HOWEVER CAUSED AND
ON ANY THEORY OF LIABILITY, WHETHER IN CONTRACT, STRICT LIABILITY, OR TORT
(INCLUDING NEGLIGENCE OR OTHERWISE) ARISING IN ANY WAY OUT OF THE USE OF THIS
SOFTWARE, EVEN IF ADVISED OF THE POSSIBILITY OF SUCH DAMAGE.
------------------------------------------------------------------------------*/

//------------------------------------------------------------------------------
// includes
//------------------------------------------------------------------------------
#include <common/oplkinc.h>
#include <common/target.h>
#include <kernel/synctimer.h>
#include <target/openmac.h>
#include <omethlib.h>
#include <oplk/benchmark.h>

//============================================================================//
//            G L O B A L   D E F I N I T I O N S                             //
//============================================================================//

//------------------------------------------------------------------------------
// const defines
//------------------------------------------------------------------------------

#ifndef TIMER_SYNC_SECOND_LOSS_OF_SYNC
#define TIMER_SYNC_SECOND_LOSS_OF_SYNC      FALSE
#endif

#ifndef CONFIG_EXT_SYNC_PULSE_NS
#define CONFIG_EXT_SYNC_PULSE_NS            0 // default one clock cycle pulse
#endif

//------------------------------------------------------------------------------
// module global vars
//------------------------------------------------------------------------------

//------------------------------------------------------------------------------
// global function prototypes
//------------------------------------------------------------------------------

//============================================================================//
//            P R I V A T E   D E F I N I T I O N S                           //
//============================================================================//

//------------------------------------------------------------------------------
// const defines
//------------------------------------------------------------------------------
#define TIMER_HDL_SYNC          0
#define TIMER_HDL_LOSSOFSYNC    1
#define TIMER_HDL_INVALID       0xFF
#if (TIMER_SYNC_SECOND_LOSS_OF_SYNC != FALSE)
#define TIMER_HDL_LOSSOFSYNC2   2
#define TIMER_COUNT             3
#else
#define TIMER_COUNT             2
#endif

#define TIMEDIFF_COUNT_SHIFT    3
#define TIMEDIFF_COUNT          (1 << TIMEDIFF_COUNT_SHIFT)

#define PROPORTIONAL_FRACTION_SHIFT 3
#define PROPORTIONAL_FRACTION       (1 << PROPORTIONAL_FRACTION_SHIFT)

#define TIMER_DRV_MIN_TIME_DIFF     500

#define EXT_SYNC_PULSE_MAX       ((1 << OPENMAC_TIMERPULSEREGWIDTH)-1)

//------------------------------------------------------------------------------
// local types
//------------------------------------------------------------------------------
/**
\brief  Sync timer information structure

The structure contains the timer information for a synchronization timer.
*/
typedef struct
{
    UINT32  absoluteTime;                                           ///< Absolute time when the timer will fire
    BOOL    fEnable;                                                ///< Flag to enable the timer
} tTimerInfo;


/**
\brief  Sync timer instance

The structure defines a synchronization timer module instance.
*/
typedef struct
{
    tSyncTimerCbSync            pfnSyncCb;                          ///< Pointer to synchronization timer callback function
    UINT32                      lossOfSyncTolerance;                ///< Loss of synchronization tolerance value (in ns)
    tSyncTimerCbLossOfSync      pfnLossOfSyncCb;                    ///< Pointer to the loss of synchronization callback function
    UINT32                      lossOfSyncTimeout;                  ///< Loss of synchronization timeout value (in ns)
#if (TIMER_SYNC_SECOND_LOSS_OF_SYNC != FALSE)
    UINT32                      lossOfSyncTolerance2;               ///< Second loss of synchronization tolerance value (in ns)
    tSyncTimerCbLossOfSync      pfnLossOfSync2Cb;                   ///< Pointer to the second loss of synchronization callback function
    UINT32                      lossOfSyncTimeout2;                 ///< Second loss of synchronization timeout value (in ns)
#endif
    // synctimer ctrl specific
    BOOL                        fRun;                               ///< Flag to enable the synchronization timer
    UINT32                      aActualTimeDiff[TIMEDIFF_COUNT];    ///< Array of time difference values
    UINT                        actualTimeDiffNextIndex;            ///< Index of the next valid time difference value
    UINT32                      meanTimeDiff;                       ///< Mean time difference
    UINT32                      configuredTimeDiff;                 ///< Configured time difference
    UINT32                      advanceShift;                       ///< Negative time shift to adjust the timer interrupt
    UINT32                      rejectThreshold;                    ///< Time difference values exceeding this threshold are rejected
    UINT32                      targetSyncTime;                     ///< Synchronization timestamp written to the target
    UINT32                      previousSyncTime;                   ///< Previous synchronization timestamp
    // synctimer drv specific
    tTimerInfo                  aTimerInfo[TIMER_COUNT];            ///< Array with timer information for a set of timers
    UINT                        activeTimerHdl;                     ///< Handle of the active timer
#ifdef TIMER_USE_EXT_SYNC_INT
    BOOL                        fExtSyncIntEnable;                  ///< Flag to enable the external synchronization interrupt
    UINT32                      extSyncIntCycle;                    ///< Cycle time of the external synchronization interrupt
#endif //TIMER_USE_EXT_SYNC_INT
} tTimerInstance;

//------------------------------------------------------------------------------
// local vars
//------------------------------------------------------------------------------
static tTimerInstance   instance_l;

//------------------------------------------------------------------------------
// local function prototypes
//------------------------------------------------------------------------------
static tOplkError ctrlDoSyncAdjustment(UINT32 timeStamp_p);
static void ctrlSetConfiguredTimeDiff(UINT32 configuredTimeDiff_p);
static void ctrlUpdateLossOfSyncTolerance(void);
static UINT32 ctrlGetNextAbsoluteTime(UINT timerHdl_p, UINT32 currentTime_p);

#ifdef TIMER_USE_EXT_SYNC_INT
static void drvCalcExtSyncIrqValue(void);
#endif //TIMER_USE_EXT_SYNC_INT

static void drvInterruptHandler(void* pArg_p);

static UINT drvFindShortestTimer(void) SECTION_SYNCTIMER_FINDTIMER;
static void drvConfigureShortestTimer(void) SECTION_SYNCTIMER_CONFTIMER;
static void ctrlAddActualTimeDiff(UINT32 actualTimeDiff_p);
static void ctrlCalcMeanTimeDiff(void);
static void ctrlUpdateRejectThreshold(void);

static tOplkError drvModifyTimerAbs(UINT timerHdl_p, UINT32 absoluteTime_p);

static tOplkError drvModifyTimerRel(UINT timerHdl_p, INT timeAdjustment_p,
                                    UINT32* pAbsoluteTime_p,
                                    BOOL* pfAbsoluteTimeAlreadySet_p);

static tOplkError drvDeleteTimer(UINT timerHdl_p);

//============================================================================//
//            P U B L I C   F U N C T I O N S                                 //
//============================================================================//

//------------------------------------------------------------------------------
/**
\brief  Synchronization timer module initialization

This function initializes the synchronization timer module.

\return The function returns a tOplkError error code.

\ingroup module_synctimer
*/
//------------------------------------------------------------------------------
tOplkError synctimer_init(void)
{
    tOplkError  ret = kErrorOk;
#if (OPENMAC_TIMERPULSECONTROL != 0)
    UINT32      pulseWidth;
#endif

    OPLK_MEMSET(&instance_l, 0, sizeof(instance_l));

    OPENMAC_TIMERIRQDISABLE(HWTIMER_SYNC);
    OPENMAC_TIMERIRQACK(HWTIMER_SYNC);
#ifdef TIMER_USE_EXT_SYNC_INT
    OPENMAC_TIMERIRQDISABLE(HWTIMER_EXT_SYNC);
    OPENMAC_TIMERSETCOMPAREVALUE(HWTIMER_EXT_SYNC, 0);
    instance_l.extSyncIntCycle = 1; // Every cycle (default)
#endif //TIMER_USE_EXT_SYNC_INT

#if (OPENMAC_TIMERPULSECONTROL != 0)
    pulseWidth = OMETH_NS_2_TICKS(CONFIG_EXT_SYNC_PULSE_NS);
    if (pulseWidth > EXT_SYNC_PULSE_MAX)
        pulseWidth = EXT_SYNC_PULSE_MAX;

    OPENMAC_TIMERIRQSETPULSE(HWTIMER_EXT_SYNC, pulseWidth);
#endif

    ret = openmac_isrReg(kOpenmacIrqSync, drvInterruptHandler, NULL);

    return ret;
}

//------------------------------------------------------------------------------
/**
\brief  Shut down synchronization timer module

This function shuts down the synchronization timer module.

\return The function returns a tOplkError error code.

\ingroup module_synctimer
*/
//------------------------------------------------------------------------------
tOplkError synctimer_exit(void)
{
    tOplkError ret = kErrorOk;

    OPENMAC_TIMERIRQDISABLE(HWTIMER_SYNC);
    OPENMAC_TIMERIRQACK(HWTIMER_SYNC);
#ifdef TIMER_USE_EXT_SYNC_INT
    OPENMAC_TIMERIRQDISABLE(HWTIMER_EXT_SYNC);
    OPENMAC_TIMERSETCOMPAREVALUE(HWTIMER_EXT_SYNC, 0);
#endif //TIMER_USE_EXT_SYNC_INT

#if (OPENMAC_TIMERPULSECONTROL != 0)
    OPENMAC_TIMERIRQSETPULSE(HWTIMER_EXT_SYNC, 0);
#endif

    openmac_isrReg(kOpenmacIrqSync, NULL, NULL);

    OPLK_MEMSET(&instance_l, 0, sizeof(instance_l));

    return ret;
}

//------------------------------------------------------------------------------
/**
\brief  Synchronization timer register synchronization handler

This function registers the synchronization handler callback.

\param  pfnSyncCb_p     Synchronization callback

\return The function returns a tOplkError error code.

\ingroup module_synctimer
*/
//------------------------------------------------------------------------------
tOplkError synctimer_registerHandler(tSyncTimerCbSync pfnSyncCb_p)
{
    tOplkError ret = kErrorOk;

    instance_l.pfnSyncCb = pfnSyncCb_p;

    return ret;
}

//------------------------------------------------------------------------------
/**
\brief  Synchronization timer register loss of synchronization handler

This function registers the loss of synchronization handler callback.

\param  pfnLossOfSyncCb_p   Loss of synchronization callback

\return The function returns a tOplkError error code.

\ingroup module_synctimer
*/
//------------------------------------------------------------------------------
tOplkError synctimer_registerLossOfSyncHandler(tSyncTimerCbLossOfSync pfnLossOfSyncCb_p)
{
    tOplkError ret = kErrorOk;

    instance_l.pfnLossOfSyncCb = pfnLossOfSyncCb_p;

    return ret;
}

#if (TIMER_SYNC_SECOND_LOSS_OF_SYNC != FALSE)
//------------------------------------------------------------------------------
/**
\brief  Synchronization timer register second synchronization handler

This function registers the second synchronization handler callback.

\param  pfnLossOfSync2Cb_p  Second synchronization callback

\return The function returns a tOplkError error code.

\ingroup module_synctimer
*/
//------------------------------------------------------------------------------
tOplkError synctimer_registerLossOfSyncHandler2(tSyncTimerCbLossOfSync pfnLossOfSync2Cb_p)
{
    tOplkError ret = kErrorOk;

    instance_l.pfnLossOfSync2Cb = pfnLossOfSync2Cb_p;

    return ret;
}
#endif

//------------------------------------------------------------------------------
/**
\brief  Synchronization timer shift setter

This function sets the negative time shift.

\param  advanceShift_p      Time shift in microseconds

\return The function returns a tOplkError error code.

\ingroup module_synctimer
*/
//------------------------------------------------------------------------------
tOplkError synctimer_setSyncShift(UINT32 advanceShift_p)
{
    tOplkError ret = kErrorOk;

    instance_l.advanceShift = OMETH_US_2_TICKS(advanceShift_p);

    return ret;
}

//------------------------------------------------------------------------------
/**
\brief  Synchronization timer cycle time

This function sets the cycle time.

\param  cycleLen_p      Cycle time in mircroseconds
\param  minSyncTime_p   Minimum period for sending sync event [us]

\return The function returns a tOplkError error code.

\ingroup module_synctimer
*/
//------------------------------------------------------------------------------
tOplkError synctimer_setCycleLen(UINT32 cycleLen_p, UINT32 minSyncTime_p)
{
    tOplkError ret = kErrorOk;

    ctrlSetConfiguredTimeDiff(OMETH_US_2_TICKS(cycleLen_p));

#ifdef TIMER_USE_EXT_SYNC_INT
    if ((cycleLen_p == 0) || (minSyncTime_p == 0))
    {
        // - Handle a cycle time of 0 (avoids div by 0)
        // - Handle not configured minimum sync period
        instance_l.extSyncIntCycle = 1;
    }
    else
    {
        // Calculate synchronization event cycle
        instance_l.extSyncIntCycle = ((minSyncTime_p + cycleLen_p - 1) / cycleLen_p);
    }
#else
    UNUSED_PARAMETER(minSyncTime_p);
#endif //TIMER_USE_EXT_SYNC_INT
    return ret;
}

//------------------------------------------------------------------------------
/**
\brief  Synchronization timer loss of synchronization setter

This function sets the loss of synchronization tolerance.

\param  lossOfSyncTolerance_p   Loss of sync tolerance in nanoseconds

\return The function returns a tOplkError error code.

\ingroup module_synctimer
*/
//------------------------------------------------------------------------------
tOplkError synctimer_setLossOfSyncTolerance(UINT32 lossOfSyncTolerance_p)
{
    tOplkError ret = kErrorOk;

    instance_l.lossOfSyncTolerance = lossOfSyncTolerance_p;

    ctrlUpdateLossOfSyncTolerance();

    return ret;
}

#if (TIMER_SYNC_SECOND_LOSS_OF_SYNC != FALSE)
//------------------------------------------------------------------------------
/**
\brief  Synchronization timer second loss of synchronization setter

This function sets the loss of synchronization tolerance.

\param  lossOfSyncTolerance2_p      Second loss of sync tolerance in nanoseconds

\return The function returns a tOplkError error code.

\ingroup module_synctimer
*/
//------------------------------------------------------------------------------
tOplkError synctimer_setLossOfSyncTolerance2(UINT32 lossOfSyncTolerance2_p)
{
    tOplkError ret = kErrorOk;

    instance_l.lossOfSyncTolerance2 = lossOfSyncTolerance2_p;

    if (lossOfSyncTolerance2_p > 0)
    {
        instance_l.lossOfSyncTimeout2 = instance_l.configuredTimeDiff +
                                        OMETH_NS_2_TICKS(instance_l.lossOfSyncTolerance2);
    }
    else
    {
        instance_l.lossOfSyncTimeout2 = 0;
    }

    return ret;
}

#endif
//------------------------------------------------------------------------------
/**
\brief  Synchronization timer trigger setter

This function sets the synchronization time trigger at a specific time stamp.

\param  pTimeStamp_p    Time stamp when the sync module should trigger

\return The function returns a tOplkError error code.

\ingroup module_synctimer
*/
//------------------------------------------------------------------------------
tOplkError synctimer_syncTriggerAtTimeStamp(tTimestamp* pTimeStamp_p)
{
    tOplkError ret = kErrorOk;

    ret = drvModifyTimerAbs(TIMER_HDL_LOSSOFSYNC,
                            (pTimeStamp_p->timeStamp + instance_l.lossOfSyncTimeout));
    if (ret != kErrorOk)
    {
        goto Exit;
    }

#if (TIMER_SYNC_SECOND_LOSS_OF_SYNC != FALSE)
    if (instance_l.lossOfSyncTimeout2 > 0)
    {
        ret = drvModifyTimerAbs(TIMER_HDL_LOSSOFSYNC2,
                                (pTimeStamp_p->timeStamp + instance_l.lossOfSyncTimeout2));
        if (ret != kErrorOk)
        {
            goto Exit;
        }
    }
#endif

    ret = ctrlDoSyncAdjustment(pTimeStamp_p->timeStamp);

Exit:
    return ret;
}

//------------------------------------------------------------------------------
/**
\brief  Stop synchronization timer module

This function stops the module.

\return The function returns a tOplkError error code.

\ingroup module_synctimer
*/
//------------------------------------------------------------------------------
tOplkError synctimer_stopSync(void)
{
    tOplkError ret = kErrorOk;

    instance_l.fRun = FALSE;

    ret = drvDeleteTimer(TIMER_HDL_SYNC);
    ret = drvDeleteTimer(TIMER_HDL_LOSSOFSYNC);
#if (TIMER_SYNC_SECOND_LOSS_OF_SYNC != FALSE)
    ret = drvDeleteTimer(TIMER_HDL_LOSSOFSYNC2);
#endif

    return ret;
}

//------------------------------------------------------------------------------
/**
\brief  Control external synchronization interrupt

This function enables/disables the external synchronization interrupt if the
needed hardware resources are available. Otherwise the call is ignored.
The external synchronization is used for the host processor.

\param  fEnable_p       Flag determines if sync should be enabled or disabled.

\ingroup module_synctimer
*/
//------------------------------------------------------------------------------
void synctimer_controlExtSyncIrq(BOOL fEnable_p)
{
#ifdef TIMER_USE_EXT_SYNC_INT
    if (fEnable_p)
    {
        OPENMAC_TIMERIRQENABLE(HWTIMER_EXT_SYNC);
    }
    else
    {
        OPENMAC_TIMERIRQDISABLE(HWTIMER_EXT_SYNC);
    }

    instance_l.fExtSyncIntEnable = fEnable_p;
#else
    UNUSED_PARAMETER(fEnable_p);
#endif //TIMER_USE_EXT_SYNC_INT
}

//============================================================================//
//            P R I V A T E   F U N C T I O N S                               //
//============================================================================//
/// \name Private Functions
/// \{

//------------------------------------------------------------------------------
/**
\brief  Adjust the synchronization

This function adjusts the synchronization mechanism with a filter.

\param  timeStamp_p     New sync time stamp

\return The function returns a tOplkError error code.
*/
//------------------------------------------------------------------------------
static tOplkError ctrlDoSyncAdjustment(UINT32 timeStamp_p)
{
    tOplkError  ret = kErrorOk;
    UINT32      actualTimeDiff;
    INT         deviation;
    BOOL        fCurrentSyncModified = FALSE;

    timeStamp_p -= instance_l.advanceShift;

    if (instance_l.fRun != FALSE)
    {
        actualTimeDiff = timeStamp_p - instance_l.previousSyncTime;

        ctrlAddActualTimeDiff(actualTimeDiff);

        deviation = timeStamp_p - instance_l.targetSyncTime;

        deviation = deviation >> PROPORTIONAL_FRACTION_SHIFT;

        ret = drvModifyTimerRel(TIMER_HDL_SYNC, deviation, &instance_l.targetSyncTime, &fCurrentSyncModified);

        if (fCurrentSyncModified != FALSE)
        {   // set target to next sync
            instance_l.targetSyncTime += instance_l.meanTimeDiff;
        }
    }
    else
    {   // first trigger
        instance_l.targetSyncTime = timeStamp_p + instance_l.meanTimeDiff;
        instance_l.fRun = TRUE;

        ret = drvModifyTimerAbs(TIMER_HDL_SYNC, instance_l.targetSyncTime);
    }

    instance_l.previousSyncTime = timeStamp_p;

    return ret;
}

//------------------------------------------------------------------------------
/**
\brief  Add actual time difference

This function adds the actual time difference for the next synchronization.

\param  actualTimeDiff_p    Actual time difference
*/
//------------------------------------------------------------------------------
static void ctrlAddActualTimeDiff(UINT32 actualTimeDiff_p)
{
    // always add small TimeDiff values
    // reject TimeDiff values which are too large
    if (actualTimeDiff_p < instance_l.rejectThreshold)
    {
        instance_l.aActualTimeDiff[instance_l.actualTimeDiffNextIndex] =
                   actualTimeDiff_p;
        instance_l.actualTimeDiffNextIndex++;
        instance_l.actualTimeDiffNextIndex &= (TIMEDIFF_COUNT - 1);

        ctrlCalcMeanTimeDiff();
    }
    else
    {   // adjust target sync time, because of Loss of Sync
        for (; actualTimeDiff_p >= instance_l.rejectThreshold;
             actualTimeDiff_p -= instance_l.meanTimeDiff,
             instance_l.targetSyncTime += instance_l.meanTimeDiff)
        {
        }
    }
}

//------------------------------------------------------------------------------
/**
\brief  Calculate mean time difference

This function calculates the average of the time differences (filter).
*/
//------------------------------------------------------------------------------
static void ctrlCalcMeanTimeDiff(void)
{
    INT     i;
    UINT32  timeDiffSum;

    timeDiffSum = 0;

    for (i=0; i < TIMEDIFF_COUNT; i++)
    {
        timeDiffSum += instance_l.aActualTimeDiff[i];
    }

    instance_l.meanTimeDiff = timeDiffSum >> TIMEDIFF_COUNT_SHIFT;
}

//------------------------------------------------------------------------------
/**
\brief  Set configured time difference

This function sets the configured time difference.

\param  configuredTimeDiff_p    Configured time difference
*/
//------------------------------------------------------------------------------
static void ctrlSetConfiguredTimeDiff(UINT32 configuredTimeDiff_p)
{
    INT i;

    instance_l.configuredTimeDiff = configuredTimeDiff_p;

    for (i = 0; i < TIMEDIFF_COUNT; i++)
    {
        instance_l.aActualTimeDiff[i] = configuredTimeDiff_p;
    }

    instance_l.meanTimeDiff = configuredTimeDiff_p;

    ctrlUpdateRejectThreshold();
}

//------------------------------------------------------------------------------
/**
\brief  Update loss of sync tolerance

This function updates the loss of sync tolerance.
*/
//------------------------------------------------------------------------------
static void ctrlUpdateLossOfSyncTolerance(void)
{
    ctrlUpdateRejectThreshold();
}

//------------------------------------------------------------------------------
/**
\brief  Update reject threshold

This function updates the reject threshold
*/
//------------------------------------------------------------------------------
static void ctrlUpdateRejectThreshold(void)
{
    UINT32  lossOfSyncTolerance;
    UINT32  maxRejectThreshold;

    lossOfSyncTolerance = OMETH_NS_2_TICKS(instance_l.lossOfSyncTolerance);
    maxRejectThreshold  = instance_l.configuredTimeDiff >> 1;  // half of cycle length

    instance_l.rejectThreshold = instance_l.configuredTimeDiff;

    if (lossOfSyncTolerance > maxRejectThreshold)
    {
        instance_l.rejectThreshold += maxRejectThreshold;
    }
    else
    {
        instance_l.rejectThreshold += lossOfSyncTolerance;
    }

    instance_l.lossOfSyncTimeout = instance_l.configuredTimeDiff + lossOfSyncTolerance;
}

//------------------------------------------------------------------------------
/**
\brief  Get next absolute time for synchronization

This function returns the absolute time stamp for the next time synchronization.

\param  timerHdl_p          Timer handle
\param  currentTime_p       Current time

\return Next absolute time value.
*/
//------------------------------------------------------------------------------
static UINT32 ctrlGetNextAbsoluteTime(UINT timerHdl_p, UINT32 currentTime_p)
{
    UINT32 nextAbsoluteTime;

    switch (timerHdl_p)
    {
        case TIMER_HDL_SYNC:
            nextAbsoluteTime = currentTime_p + instance_l.meanTimeDiff;
            break;

        case TIMER_HDL_LOSSOFSYNC:
            nextAbsoluteTime = currentTime_p + instance_l.configuredTimeDiff;
            break;

        default:
            nextAbsoluteTime = 0;
            break;
    }

    return nextAbsoluteTime;
}

//------------------------------------------------------------------------------
/**
\brief  Modify absolute timer

This function modifies the timer's absolute timer value.

\param  timerHdl_p      Timer handle
\param  absoluteTime_p  Absolute time value

\return The function returns a tOplkError error code.
*/
//------------------------------------------------------------------------------
static tOplkError drvModifyTimerAbs(UINT timerHdl_p, UINT32 absoluteTime_p)
{
    tOplkError  ret = kErrorOk;
    tTimerInfo* pTimerInfo;

    if (timerHdl_p >= TIMER_COUNT)
    {
        ret = kErrorTimerInvalidHandle;
        goto Exit;
    }

    pTimerInfo = &instance_l.aTimerInfo[timerHdl_p];
    pTimerInfo->absoluteTime = absoluteTime_p;
    pTimerInfo->fEnable = TRUE;

    drvConfigureShortestTimer();

Exit:
    return ret;
}

//------------------------------------------------------------------------------
/**
\brief  Modify relative timer

This function modifies the timer's realtive timer value.

\param  timerHdl_p                  Timer handle
\param  timeAdjustment_p            Relative time adjustment
\param  pAbsoluteTime_p             Pointer to the timer's absolute time
\param  pfAbsoluteTimeAlreadySet_p  Some weird flag

\return The function returns a tOplkError error code.
*/
//------------------------------------------------------------------------------
static tOplkError drvModifyTimerRel(UINT timerHdl_p, INT timeAdjustment_p,
                                    UINT32* pAbsoluteTime_p,
                                    BOOL* pfAbsoluteTimeAlreadySet_p)
{
    tOplkError  ret = kErrorOk;
    tTimerInfo* pTimerInfo;

    if (timerHdl_p >= TIMER_COUNT)
    {
        ret = kErrorTimerInvalidHandle;
        goto Exit;
    }

    pTimerInfo = &instance_l.aTimerInfo[timerHdl_p];
    if (pTimerInfo->absoluteTime == *pAbsoluteTime_p)
    {
        *pfAbsoluteTimeAlreadySet_p = TRUE;
    }
    else
    {
        *pfAbsoluteTimeAlreadySet_p = FALSE;
    }

    pTimerInfo->absoluteTime += timeAdjustment_p;

    *pAbsoluteTime_p = pTimerInfo->absoluteTime;
    pTimerInfo->fEnable = TRUE;

    drvConfigureShortestTimer();

Exit:
    return ret;
}

//------------------------------------------------------------------------------
/**
\brief  Delete sync timer

This function deletes the timer handle.

\param  timerHdl_p  Timer handle

\return The function returns a tOplkError error code.
*/
//------------------------------------------------------------------------------
static tOplkError drvDeleteTimer(UINT timerHdl_p)
{
    tOplkError  ret = kErrorOk;
    tTimerInfo* pTimerInfo;

    if (timerHdl_p >= TIMER_COUNT)
    {
        ret = kErrorTimerInvalidHandle;
        goto Exit;
    }

    pTimerInfo = &instance_l.aTimerInfo[timerHdl_p];
    pTimerInfo->fEnable = FALSE;

    drvConfigureShortestTimer();

Exit:
    return ret;
}

//------------------------------------------------------------------------------
/**
\brief  Find shortest due timer

This function searches for the next timer that shall trigger the interrupt.

\return The function returns the next due timer handle.
*/
//------------------------------------------------------------------------------
static UINT drvFindShortestTimer(void)
{
    UINT        targetTimerHdl;
    UINT        currentTimerHdl;
    tTimerInfo* pTimerInfo;
    UINT32      absoluteTime = 0;

    targetTimerHdl = TIMER_HDL_INVALID;

    for (pTimerInfo = &instance_l.aTimerInfo[0],
         currentTimerHdl = 0;
         currentTimerHdl < TIMER_COUNT;
         pTimerInfo++, currentTimerHdl++)
    {
        if (pTimerInfo->fEnable != FALSE)
        {
            if ((targetTimerHdl == TIMER_HDL_INVALID) ||
                ((LONG)(pTimerInfo->absoluteTime - absoluteTime) < 0))
            {
                absoluteTime = pTimerInfo->absoluteTime;
                targetTimerHdl = (UINT)(pTimerInfo - &instance_l.aTimerInfo[0]);
            }
        }
    }

    return targetTimerHdl;
}

//------------------------------------------------------------------------------
/**
\brief  Configure shortest due timer

This function configures the next due timer.
*/
//------------------------------------------------------------------------------
static void drvConfigureShortestTimer(void)
{
    UINT        nextTimerHdl;
    tTimerInfo* pTimerInfo;
    UINT32      targetAbsoluteTime;
    UINT32      currentTime;

    OPENMAC_TIMERIRQDISABLE(HWTIMER_SYNC);

    nextTimerHdl = drvFindShortestTimer();
    if (nextTimerHdl != TIMER_HDL_INVALID)
    {
        pTimerInfo = &instance_l.aTimerInfo[nextTimerHdl];

        instance_l.activeTimerHdl = nextTimerHdl;
        targetAbsoluteTime = pTimerInfo->absoluteTime;

        currentTime = OPENMAC_TIMERGETTIMEVALUE();
        if ((LONG)(targetAbsoluteTime - currentTime) < TIMER_DRV_MIN_TIME_DIFF)
        {
            targetAbsoluteTime = currentTime + TIMER_DRV_MIN_TIME_DIFF;
        }

        OPENMAC_TIMERSETCOMPAREVALUE(HWTIMER_SYNC, targetAbsoluteTime);

        // enable timer
        OPENMAC_TIMERIRQENABLE(HWTIMER_SYNC);
    }
    else
    {
        OPENMAC_TIMERIRQACK(HWTIMER_SYNC);

        instance_l.activeTimerHdl = TIMER_HDL_INVALID;
    }
}

#ifdef TIMER_USE_EXT_SYNC_INT
//------------------------------------------------------------------------------
/**
\brief  Calculate external sync irq value

This function calculates the external sync timer value triggering the interrupt.
*/
//------------------------------------------------------------------------------
static void drvCalcExtSyncIrqValue(void)
{
    tTimerInfo*     pTimerInfo;
    UINT32          targetAbsoluteTime;
    static UINT32   cycleCnt = 0;

    if ((++cycleCnt == instance_l.extSyncIntCycle))
    {
        // get absolute time from sync timer
        pTimerInfo = &instance_l.aTimerInfo[TIMER_HDL_SYNC];
        targetAbsoluteTime = pTimerInfo->absoluteTime;

        OPENMAC_TIMERSETCOMPAREVALUE(HWTIMER_EXT_SYNC,
                                     targetAbsoluteTime -
                                     instance_l.meanTimeDiff +    // minus one cycle
                                     instance_l.advanceShift);    // plus sync shift
        cycleCnt = 0;
    }
    else if (cycleCnt > instance_l.extSyncIntCycle)
    {
         cycleCnt = 0;
    }
}
#endif //TIMER_USE_EXT_SYNC_INT

//------------------------------------------------------------------------------
/**
\brief  Interrupt handler

This function is invoked by the openMAC HW sync timer interrupt.

\param  pArg_p  Interrupt service routine argument
*/
//------------------------------------------------------------------------------
static void drvInterruptHandler(void* pArg_p)
{
    UINT        timerHdl;
    UINT        nextTimerHdl;
    tTimerInfo* pTimerInfo;

    BENCHMARK_MOD_24_SET(4);

    UNUSED_PARAMETER(pArg_p);

<<<<<<< HEAD
    target_setInterruptContextFlag(TRUE);
=======
    OPENMAC_TIMERIRQACK(HWTIMER_SYNC);
>>>>>>> eac1ac09

    timerHdl = instance_l.activeTimerHdl;
    if (timerHdl < TIMER_COUNT)
    {
        pTimerInfo = &instance_l.aTimerInfo[timerHdl];
        pTimerInfo->absoluteTime = ctrlGetNextAbsoluteTime(timerHdl, pTimerInfo->absoluteTime);

        // execute the sync if it will elapse in a very short moment
        // to give the sync event the highest priority.
        nextTimerHdl = drvFindShortestTimer();
        if ((nextTimerHdl != timerHdl) &&
            (nextTimerHdl == TIMER_HDL_SYNC))
        {
            pTimerInfo = &instance_l.aTimerInfo[timerHdl];

            if ((pTimerInfo->fEnable != FALSE) &&
                ((LONG)(pTimerInfo->absoluteTime - OPENMAC_TIMERGETTIMEVALUE()) < TIMER_DRV_MIN_TIME_DIFF))
            {
                pTimerInfo->absoluteTime = ctrlGetNextAbsoluteTime(nextTimerHdl, pTimerInfo->absoluteTime);

                if (instance_l.pfnSyncCb != NULL)
                {
                    instance_l.pfnSyncCb();
                }
            }
        }

        switch (timerHdl)
        {
            case TIMER_HDL_SYNC:
#ifdef TIMER_USE_EXT_SYNC_INT
                BENCHMARK_MOD_24_SET(0);
                if (instance_l.fExtSyncIntEnable != FALSE)
                {
                    drvCalcExtSyncIrqValue();
                }
                BENCHMARK_MOD_24_RESET(0);
#endif //TIMER_USE_EXT_SYNC_INT

                if (instance_l.pfnSyncCb != NULL)
                {
                    instance_l.pfnSyncCb();
                }
                break;

            case TIMER_HDL_LOSSOFSYNC:
                if (instance_l.pfnLossOfSyncCb != NULL)
                {
                    instance_l.pfnLossOfSyncCb();
                }
                break;

#if (TIMER_SYNC_SECOND_LOSS_OF_SYNC != FALSE)
            case TIMER_HDL_LOSSOFSYNC2:
                if (instance_l.pfnLossOfSync2Cb != NULL)
                {
                    instance_l.pfnLossOfSync2Cb();
                }
                break;
#endif

            default:
                break;
        }
    }

    drvConfigureShortestTimer();

    target_setInterruptContextFlag(FALSE);

    BENCHMARK_MOD_24_RESET(4);
}

///\}<|MERGE_RESOLUTION|>--- conflicted
+++ resolved
@@ -999,11 +999,9 @@
 
     UNUSED_PARAMETER(pArg_p);
 
-<<<<<<< HEAD
+    OPENMAC_TIMERIRQACK(HWTIMER_SYNC);
+
     target_setInterruptContextFlag(TRUE);
-=======
-    OPENMAC_TIMERIRQACK(HWTIMER_SYNC);
->>>>>>> eac1ac09
 
     timerHdl = instance_l.activeTimerHdl;
     if (timerHdl < TIMER_COUNT)
